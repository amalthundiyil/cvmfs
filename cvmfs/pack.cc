--- conflicted
+++ resolved
@@ -16,12 +16,6 @@
 
 using namespace std;  // NOLINT
 
-<<<<<<< HEAD
-ObjectPack::Bucket::Bucket()
-    : content(reinterpret_cast<unsigned char *>(smalloc(kInitialSize))),
-      size(0),
-      capacity(kInitialSize) {}
-=======
 namespace {  // some private utility functions used by ObjectPackProducer
 
 void InitializeHeader(const int version, const int num_objects,
@@ -67,7 +61,6 @@
       capacity(kInitialSize),
       content_type(kEmpty),
       name() {}
->>>>>>> aa428a49
 
 void ObjectPack::Bucket::Add(const void *buf, const uint64_t buf_size) {
   if (buf_size == 0) return;
@@ -81,15 +74,12 @@
 }
 
 ObjectPack::Bucket::~Bucket() { free(content); }
-<<<<<<< HEAD
-=======
 
 //------------------------------------------------------------------------------
 
 ObjectPack::ObjectPack(const uint64_t limit) : limit_(limit), size_(0) {
   InitLock();
 }
->>>>>>> aa428a49
 
 ObjectPack::~ObjectPack() {
   for (std::set<BucketHandle>::const_iterator i = open_buckets_.begin(),
@@ -98,26 +88,16 @@
     delete *i;
   }
 
-<<<<<<< HEAD
-=======
   for (unsigned i = 0; i < buckets_.size(); ++i) delete buckets_[i];
   pthread_mutex_destroy(lock_);
   free(lock_);
 }
 
->>>>>>> aa428a49
 void ObjectPack::AddToBucket(const void *buf, const uint64_t size,
                              const ObjectPack::BucketHandle handle) {
   handle->Add(buf, size);
 }
 
-<<<<<<< HEAD
-/**
- * Can only fail due to insufficient remaining space in the ObjectPack.
- */
-bool ObjectPack::CommitBucket(const shash::Any &id,
-                              const ObjectPack::BucketHandle handle) {
-=======
 ObjectPack::BucketHandle ObjectPack::NewBucket() {
   BucketHandle handle = new Bucket();
 
@@ -133,7 +113,6 @@
                               const shash::Any &id,
                               const ObjectPack::BucketHandle handle,
                               const std::string &name) {
->>>>>>> aa428a49
   handle->id = id;
 
   handle->content_type = type;
@@ -162,35 +141,6 @@
   assert(retval == 0);
 }
 
-<<<<<<< HEAD
-ObjectPack::ObjectPack() : limit_(kDefaultLimit), size_(0) { InitLock(); }
-
-ObjectPack::ObjectPack(const uint64_t limit) : limit_(limit), size_(0) {
-  InitLock();
-}
-
-ObjectPack::~ObjectPack() {
-  for (std::set<BucketHandle>::const_iterator i = open_buckets_.begin(),
-                                              iEnd = open_buckets_.end();
-       i != iEnd; ++i) {
-    delete *i;
-  }
-
-  for (unsigned i = 0; i < buckets_.size(); ++i) delete buckets_[i];
-  pthread_mutex_destroy(lock_);
-  free(lock_);
-}
-
-ObjectPack::BucketHandle ObjectPack::OpenBucket() {
-  BucketHandle handle = new Bucket();
-
-  MutexLockGuard mutex_guard(lock_);
-  open_buckets_.insert(handle);
-  return handle;
-}
-
-=======
->>>>>>> aa428a49
 /**
  * If a commit failed, an open Bucket can be transferred to another ObjectPack
  * with more space.
@@ -202,10 +152,6 @@
   other->open_buckets_.insert(handle);
 }
 
-<<<<<<< HEAD
-//------------------------------------------------------------------------------
-
-=======
 unsigned char *ObjectPack::BucketContent(size_t idx) const {
   assert(idx < buckets_.size());
   return buckets_[idx]->content;
@@ -223,7 +169,6 @@
 
 //------------------------------------------------------------------------------
 
->>>>>>> aa428a49
 /**
  * Hash over the header.  The hash algorithm needs to be provided by hash.
  */
@@ -234,11 +179,7 @@
 
 ObjectPackProducer::ObjectPackProducer(ObjectPack *pack)
     : pack_(pack), big_file_(NULL), pos_(0), idx_(0), pos_in_bucket_(0) {
-<<<<<<< HEAD
-  unsigned N = pack->buckets_.size();
-=======
   unsigned N = pack->GetNoObjects();
->>>>>>> aa428a49
   // rough guess, most likely a little too much
   header_.reserve(30 + N * (2 * shash::kMaxDigestSize + 5));
 
@@ -250,12 +191,8 @@
   }
 }
 
-<<<<<<< HEAD
-ObjectPackProducer::ObjectPackProducer(const shash::Any &id, FILE *big_file)
-=======
 ObjectPackProducer::ObjectPackProducer(const shash::Any &id, FILE *big_file,
                                        const std::string &file_name)
->>>>>>> aa428a49
     : pack_(NULL), big_file_(big_file), pos_(0), idx_(0), pos_in_bucket_(0) {
   int fd = fileno(big_file_);
   assert(fd >= 0);
@@ -297,17 +234,10 @@
     // Copy a few buckets more
     while ((remaining_in_buf) > 0 && (idx_ < pack_->GetNoObjects())) {
       const unsigned remaining_in_bucket =
-<<<<<<< HEAD
-          pack_->buckets_[idx_]->size - pos_in_bucket_;
-      const unsigned nbytes = std::min(remaining_in_buf, remaining_in_bucket);
-      memcpy(buf + nbytes_header + nbytes_payload,
-             pack_->buckets_[idx_]->content + pos_in_bucket_, nbytes);
-=======
           pack_->BucketSize(idx_) - pos_in_bucket_;
       const unsigned nbytes = std::min(remaining_in_buf, remaining_in_bucket);
       memcpy(buf + nbytes_header + nbytes_payload,
              pack_->BucketContent(idx_) + pos_in_bucket_, nbytes);
->>>>>>> aa428a49
 
       pos_in_bucket_ += nbytes;
       nbytes_payload += nbytes;
@@ -332,11 +262,7 @@
       idx_(0),
       pos_in_object_(0),
       pos_in_accu_(0),
-<<<<<<< HEAD
-      state_(kStateContinue),
-=======
       state_(ObjectPackBuild::kStateContinue),
->>>>>>> aa428a49
       size_(0) {
   // Upper limit of 100B per entry
   if (expected_header_size > (100 * ObjectPack::kMaxObjects)) {
@@ -351,16 +277,6 @@
  * At the end of the function, pos_ will have progressed by buf_size (unless
  * the buffer contains trailing garbage bytes.
  */
-<<<<<<< HEAD
-ObjectPackConsumerBase::BuildState ObjectPackConsumer::ConsumeNext(
-    const unsigned buf_size, const unsigned char *buf) {
-  if (buf_size == 0) return state_;
-  if (state_ == kStateDone) {
-    state_ = kStateTrailingBytes;
-    return state_;
-  }
-  if (state_ != kStateContinue) return state_;
-=======
 ObjectPackBuild::State ObjectPackConsumer::ConsumeNext(
     const unsigned buf_size, const unsigned char *buf) {
   if (buf_size == 0) return state_;
@@ -369,7 +285,6 @@
     return state_;
   }
   if (state_ != ObjectPackBuild::kStateContinue) return state_;
->>>>>>> aa428a49
 
   const unsigned remaining_in_header =
       (pos_ < expected_header_size_) ? (expected_header_size_ - pos_) : 0;
@@ -379,11 +294,7 @@
     pos_ += nbytes_header;
   }
 
-<<<<<<< HEAD
-  if (pos_ < expected_header_size_) return kStateContinue;
-=======
   if (pos_ < expected_header_size_) return ObjectPackBuild::kStateContinue;
->>>>>>> aa428a49
 
   // This condition can only be true once through the lifetime of the
   // Consumer.
@@ -423,11 +334,7 @@
  * complete small objects.  We use the accumulator only if necessary to avoid
  * unnecessary memory copies.
  */
-<<<<<<< HEAD
-ObjectPackConsumerBase::BuildState ObjectPackConsumer::ConsumePayload(
-=======
 ObjectPackBuild::State ObjectPackConsumer::ConsumePayload(
->>>>>>> aa428a49
     const unsigned buf_size, const unsigned char *buf) {
   uint64_t pos_in_buf = 0;
   while ((pos_in_buf < buf_size) && (idx_ < index_.size())) {
@@ -453,14 +360,9 @@
         pos_in_accu_ = 0;
       }
     } else {  // directly trigger listeners using buf
-<<<<<<< HEAD
-      NotifyListeners(BuildEvent(index_[idx_].id, index_[idx_].size, nbytes,
-                                 buf + pos_in_buf));
-=======
       NotifyListeners(ObjectPackBuild::Event(
           index_[idx_].id, index_[idx_].size, nbytes, buf + pos_in_buf,
           index_[idx_].entry_type, index_[idx_].entry_name));
->>>>>>> aa428a49
     }
 
     pos_in_buf += nbytes;
@@ -487,22 +389,14 @@
       reinterpret_cast<const unsigned char *>(raw_header_.data());
   ParseKeyvalMem(data, raw_header_.size(), &header);
   if (header.find('V') == header.end()) return false;
-<<<<<<< HEAD
-  if (header['V'] != "1") return false;
-=======
   if (header['V'] != "2") return false;
->>>>>>> aa428a49
   size_ = String2Uint64(header['S']);
   unsigned nobjects = String2Uint64(header['N']);
 
   if (nobjects == 0) return true;
 
   // Build the object index
-<<<<<<< HEAD
-  size_t separator_idx = raw_header_.find("--\n");
-=======
   const size_t separator_idx = raw_header_.find("--\n");
->>>>>>> aa428a49
   if (separator_idx == string::npos) return false;
   unsigned index_idx = separator_idx + 3;
   if (index_idx >= raw_header_.size()) return false;
@@ -513,12 +407,6 @@
     string line =
         GetLineMem(raw_header_.data() + index_idx, remaining_in_header);
     if (line == "") break;
-<<<<<<< HEAD
-
-    // We could use SplitString but we can have many lines so we do something
-    // more efficient here
-    separator_idx = line.find_first_of(' ');
-=======
 
     IndexEntry entry;
     if (!ParseItem(line, &entry, &sum_size)) {
@@ -546,20 +434,12 @@
     // We could use SplitString but we can have many lines so we do something
     // more efficient here
     const size_t separator_idx = line.find(' ', 2);
->>>>>>> aa428a49
     if ((separator_idx == 0) || (separator_idx == string::npos) ||
         (separator_idx == (line.size() - 1))) {
       return false;
     }
 
     uint64_t size = String2Uint64(line.substr(separator_idx + 1));
-<<<<<<< HEAD
-    sum_size += size;
-    const IndexEntry index_entry(shash::MkFromSuffixedHexPtr(shash::HexPtr(
-                                     line.substr(0, separator_idx))),
-                                 size);
-    index_.push_back(index_entry);
-=======
     *sum_size += size;
 
     entry->id = shash::MkFromSuffixedHexPtr(
@@ -576,7 +456,6 @@
         (separator1 == (line.size() - 1))) {
       return false;
     }
->>>>>>> aa428a49
 
     // Second separator, before the name field
     const size_t separator2 = line.find(' ', separator1 + 1);
