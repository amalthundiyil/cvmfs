--- conflicted
+++ resolved
@@ -481,7 +481,6 @@
 }
 
 
-<<<<<<< HEAD
 static bool CheckVOMS(const fuse_ctx &fctx) {
   std::string voms_requirements;
   if (catalog_manager_->GetVOMSAuthz(voms_requirements))
@@ -500,7 +499,6 @@
   return true;
 }
 
-=======
 // TODO(jblomer): the remount functions need to move into a separate entity
 /**
  * Gets triggered by the alarm timer to start `RemountCheck()`.  This can't
@@ -525,7 +523,6 @@
 }
 
 
->>>>>>> 692cc6af
 static bool GetDirentForInode(const fuse_ino_t ino,
                               catalog::DirectoryEntry *dirent,
                               const fuse_ctx *fctx)
