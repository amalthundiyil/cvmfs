--- conflicted
+++ resolved
@@ -1628,12 +1628,11 @@
     } else {
       attribute_value = "DIRECT";
     }
-<<<<<<< HEAD
   } else if (attr == "user.authz") {
     bool has_authz = catalog_manager_->GetVOMSAuthz(&attribute_value);
     if (!has_authz) {
       fuse_reply_err(req, ENOATTR);
-=======
+    }
   } else if (attr == "user.chunks") {
     if (d.IsRegular()) {
       if (d.IsChunkedFile()) {
@@ -1659,7 +1658,6 @@
     } else {
       fuse_reply_err(req, ENOATTR);
       return;
->>>>>>> f8f293db
     }
   } else if (attr == "user.external_file") {
     if (d.IsRegular()) {
@@ -1824,13 +1822,10 @@
                                        "user.chunks\0";
       attribute_list += string(regular_file_list, sizeof(regular_file_list)-1);
     }
-<<<<<<< HEAD
+
     if (catalog_manager_->GetVOMSAuthz(NULL)) {
       attribute_list += "user.authz\0";
     }
-=======
-
->>>>>>> f8f293db
     attribute_list = xattrs.ListKeysPosix(attribute_list);
   }
 
