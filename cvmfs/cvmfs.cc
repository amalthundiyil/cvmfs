--- conflicted
+++ resolved
@@ -1906,11 +1906,8 @@
   string external_proxies = "";
   string fallback_external_proxies = "";
   string dns_server = "";
-<<<<<<< HEAD
   std::string external_host;
-=======
   unsigned ip_prefer = 0;
->>>>>>> 692cc6af
   string public_keys = "";
   string root_hash = "";
   bool alt_root_path = false;
@@ -2037,14 +2034,11 @@
     fallback_external_proxies = fallback_proxies;
   if (cvmfs::options_manager_->GetValue("CVMFS_DNS_SERVER", &parameter))
     dns_server = parameter;
-<<<<<<< HEAD
   if (cvmfs::options_manager_->GetValue("CVMFS_EXTERNAL_URL", &parameter)) {
     external_host = CalculateHostString(*loader_exports, parameter);
   }
-=======
   if (cvmfs::options_manager_->GetValue("CVMFS_IP_PREFER", &parameter))
     ip_prefer = String2Int64(parameter);
->>>>>>> 692cc6af
   if (cvmfs::options_manager_->GetValue("CVMFS_TRUSTED_CERTS", &parameter))
     trusted_certs = parameter;
   if (cvmfs::options_manager_->GetValue("CVMFS_PUBLIC_KEY", &parameter)) {
@@ -2458,8 +2452,6 @@
                                                backoff_max);
   cvmfs::download_manager_->SetMaxIpaddrPerProxy(max_ipaddr_per_proxy);
   cvmfs::download_manager_->SetProxyTemplates(uuid->uuid(), proxy_template);
-<<<<<<< HEAD
-=======
   delete uuid;
   uuid = NULL;
   if (ip_prefer != 0) {
@@ -2472,7 +2464,6 @@
         break;
     }    
   }
->>>>>>> 692cc6af
   if (send_info_header)
     cvmfs::download_manager_->EnableInfoHeader();
   proxies = download::ResolveProxyDescription(proxies,
