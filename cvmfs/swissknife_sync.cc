/**
 * This file is part of the CernVM File System
 *
 * This tool figures out the changes made to a cvmfs repository by means
 * of a union file system mounted on top of a cvmfs volume.
 * We take all three volumes (namely union, overlay and repository) into
 * account to sync the changes back into the repository.
 *
 * On the repository side we have a catalogs directory that mimicks the
 * shadow directory structure and stores compressed and uncompressed
 * versions of all catalogs.  The raw data are stored in the data
 * subdirectory in zlib-compressed form.  They are named with their SHA-1
 * hash of the compressed file (like in CVMFS client cache, but with a
 * 2-level cache hierarchy).  Symlinks from the catalog directory to the
 * data directory form the connection. If necessary, add a .htaccess file
 * to allow Apache to follow the symlinks.
 */

#define _FILE_OFFSET_BITS 64

#define __STDC_FORMAT_MACROS

#include "swissknife_sync.h"
#include "cvmfs_config.h"

#include <fcntl.h>
#include <glob.h>
#include <inttypes.h>

#include <cstdio>
#include <cstdlib>
#include <string>
#include <vector>

#include "catalog_mgr_ro.h"
#include "catalog_mgr_rw.h"
#include "catalog_virtual.h"
#include "download.h"
#include "logging.h"
#include "manifest.h"
#include "path_filters/dirtab.h"
#include "platform.h"
#include "reflog.h"
#include "sync_mediator.h"
#include "sync_union.h"
#include "util/string.h"

using namespace std;  // NOLINT

bool swissknife::CommandSync::CheckParams(const SyncParameters &p) {
  if (!DirectoryExists(p.dir_scratch)) {
    PrintError("overlay (copy on write) directory does not exist");
    return false;
  }
  if (!DirectoryExists(p.dir_union)) {
    PrintError("union volume does not exist");
    return false;
  }
  if (!DirectoryExists(p.dir_rdonly)) {
    PrintError("cvmfs read/only repository does not exist");
    return false;
  }
  if (p.stratum0 == "") {
    PrintError("Stratum0 url missing");
    return false;
  }

  if (p.manifest_path == "") {
    PrintError("manifest output required");
    return false;
  }
  if (!DirectoryExists(p.dir_temp)) {
    PrintError("data store directory does not exist");
    return false;
  }

  if (p.min_file_chunk_size >= p.avg_file_chunk_size ||
      p.avg_file_chunk_size >= p.max_file_chunk_size) {
    PrintError("file chunk size values are not sane");
    return false;
  }

  if (p.catalog_entry_warn_threshold <= 10000) {
    PrintError(
        "catalog entry warning threshold is too low "
        "(should be at least 10000)");
    return false;
  }

  if (HasPrefix(p.spooler_definition, "gw", false)) {
    if (p.session_token_file.empty()) {
      PrintError(
          "Session token file has to be provided "
          "when upstream type is gw.");
      return false;
    }
  }

  return true;
}

int swissknife::CommandCreate::Main(const swissknife::ArgumentList &args) {
  const string manifest_path = *args.find('o')->second;
  const string dir_temp = *args.find('t')->second;
  const string spooler_definition = *args.find('r')->second;
  const string repo_name = *args.find('n')->second;
  const string reflog_chksum_path = *args.find('R')->second;
  if (args.find('l') != args.end()) {
    unsigned log_level =
        1 << (kLogLevel0 + String2Uint64(*args.find('l')->second));
    if (log_level > kLogNone) {
      LogCvmfs(kLogCvmfs, kLogStderr, "invalid log level");
      return 1;
    }
    SetLogVerbosity(static_cast<LogLevels>(log_level));
  }
  shash::Algorithms hash_algorithm = shash::kSha1;
  if (args.find('a') != args.end()) {
    hash_algorithm = shash::ParseHashAlgorithm(*args.find('a')->second);
    if (hash_algorithm == shash::kAny) {
      PrintError("unknown hash algorithm");
      return 1;
    }
  }

  const bool volatile_content = (args.count('v') > 0);
  const bool garbage_collectable = (args.count('z') > 0);
  std::string voms_authz;
  if (args.find('V') != args.end()) {
    voms_authz = *args.find('V')->second;
  }

  const upload::SpoolerDefinition sd(spooler_definition, hash_algorithm,
                                     zlib::kZlibDefault);
  upload::Spooler *spooler = upload::Spooler::Construct(sd);
  assert(spooler);

  // TODO(rmeusel): use UniquePtr
  manifest::Manifest *manifest =
      catalog::WritableCatalogManager::CreateRepository(
          dir_temp, volatile_content, voms_authz, spooler);
  if (!manifest) {
    PrintError("Failed to create new repository");
    return 1;
  }

  UniquePtr<manifest::Reflog> reflog(CreateEmptyReflog(dir_temp, repo_name));
  if (!reflog.IsValid()) {
    PrintError("Failed to create fresh Reflog");
    return 1;
  }

  reflog->DropDatabaseFileOwnership();
  string reflog_path = reflog->database_file();
  reflog.Destroy();
  shash::Any reflog_hash(hash_algorithm);
  manifest::Reflog::HashDatabase(reflog_path, &reflog_hash);
  spooler->UploadReflog(reflog_path);
  spooler->WaitForUpload();
  delete spooler;
  manifest::Reflog::WriteChecksum(reflog_chksum_path, reflog_hash);

  // set optional manifest fields
  const bool needs_bootstrap_shortcuts = !voms_authz.empty();
  manifest->set_garbage_collectability(garbage_collectable);
  manifest->set_has_alt_catalog_path(needs_bootstrap_shortcuts);

  if (!manifest->Export(manifest_path)) {
    PrintError("Failed to create new repository");
    delete manifest;
    return 5;
  }
  delete manifest;

  return 0;
}

int swissknife::CommandUpload::Main(const swissknife::ArgumentList &args) {
  const string source = *args.find('i')->second;
  const string dest = *args.find('o')->second;
  const string spooler_definition = *args.find('r')->second;
  shash::Algorithms hash_algorithm = shash::kSha1;
  if (args.find('a') != args.end()) {
    hash_algorithm = shash::ParseHashAlgorithm(*args.find('a')->second);
    if (hash_algorithm == shash::kAny) {
      PrintError("unknown hash algorithm");
      return 1;
    }
  }

  const upload::SpoolerDefinition sd(spooler_definition, hash_algorithm);
  upload::Spooler *spooler = upload::Spooler::Construct(sd);
  assert(spooler);
  spooler->Upload(source, dest);
  spooler->WaitForUpload();

  if (spooler->GetNumberOfErrors() > 0) {
    LogCvmfs(kLogCatalog, kLogStderr, "failed to upload %s", source.c_str());
    return 1;
  }

  delete spooler;

  return 0;
}

int swissknife::CommandPeek::Main(const swissknife::ArgumentList &args) {
  const string file_to_peek = *args.find('d')->second;
  const string spooler_definition = *args.find('r')->second;

  // Hash doesn't matter
  const upload::SpoolerDefinition sd(spooler_definition, shash::kAny);
  upload::Spooler *spooler = upload::Spooler::Construct(sd);
  assert(spooler);
  const bool success = spooler->Peek(file_to_peek);

  if (spooler->GetNumberOfErrors() > 0) {
    LogCvmfs(kLogCatalog, kLogStderr, "failed to peek for %s",
             file_to_peek.c_str());
    return 2;
  }
  if (!success) {
    LogCvmfs(kLogCatalog, kLogStdout, "%s not found", file_to_peek.c_str());
    return 1;
  }
  LogCvmfs(kLogCatalog, kLogStdout, "%s available", file_to_peek.c_str());

  delete spooler;

  return 0;
}

int swissknife::CommandRemove::Main(const ArgumentList &args) {
  const string file_to_delete = *args.find('o')->second;
  const string spooler_definition = *args.find('r')->second;

  // Hash doesn't matter
  const upload::SpoolerDefinition sd(spooler_definition, shash::kAny);
  upload::Spooler *spooler = upload::Spooler::Construct(sd);
  assert(spooler);
  const bool success = spooler->Remove(file_to_delete);

  if (spooler->GetNumberOfErrors() > 0 || !success) {
    LogCvmfs(kLogCatalog, kLogStderr, "failed to delete %s",
             file_to_delete.c_str());
    return 1;
  }

  delete spooler;

  return 0;
}

int swissknife::CommandApplyDirtab::Main(const ArgumentList &args) {
  const string dirtab_file = *args.find('d')->second;
  union_dir_ = MakeCanonicalPath(*args.find('u')->second);
  scratch_dir_ = MakeCanonicalPath(*args.find('s')->second);
  const shash::Any base_hash = shash::MkFromHexPtr(
      shash::HexPtr(*args.find('b')->second), shash::kSuffixCatalog);
  const string stratum0 = *args.find('w')->second;
  const string dir_temp = *args.find('t')->second;
  verbose_ = (args.find('x') != args.end());

  // check if there is a dirtab file
  if (!FileExists(dirtab_file)) {
    LogCvmfs(kLogCatalog, kLogVerboseMsg,
             "Didn't find a dirtab at '%s'. Skipping...", dirtab_file.c_str());
    return 0;
  }

  // parse dirtab file
  catalog::Dirtab *dirtab = catalog::Dirtab::Create(dirtab_file);
  if (!dirtab->IsValid()) {
    LogCvmfs(kLogCatalog, kLogStderr, "Invalid or not readable dirtab '%s'",
             dirtab_file.c_str());
    return 1;
  }
  LogCvmfs(kLogCatalog, kLogVerboseMsg, "Found %d rules in dirtab '%s'",
           dirtab->RuleCount(), dirtab_file.c_str());

  // initialize catalog infrastructure
  const bool auto_manage_catalog_files = true;
  const bool follow_redirects = (args.count('L') > 0);
  if (!InitDownloadManager(follow_redirects)) {
    return 1;
  }
  catalog::SimpleCatalogManager catalog_manager(
      base_hash, stratum0, dir_temp, download_manager(), statistics(),
      auto_manage_catalog_files);
  catalog_manager.Init();

  vector<string> new_nested_catalogs;
  DetermineNestedCatalogCandidates(*dirtab, &catalog_manager,
                                   &new_nested_catalogs);
  const bool success = CreateCatalogMarkers(new_nested_catalogs);
  delete dirtab;

  return (success) ? 0 : 1;
}

void swissknife::CommandApplyDirtab::DetermineNestedCatalogCandidates(
    const catalog::Dirtab &dirtab,
    catalog::SimpleCatalogManager *catalog_manager,
    vector<string> *nested_catalog_candidates) {
  // find possible new nested catalog locations
  const catalog::Dirtab::Rules &lookup_rules = dirtab.positive_rules();
  catalog::Dirtab::Rules::const_iterator i = lookup_rules.begin();
  const catalog::Dirtab::Rules::const_iterator iend = lookup_rules.end();
  for (; i != iend; ++i) {
    assert(!i->is_negation);

    // run a glob using the current dirtab rule on the current repository
    // state
    const std::string &glob_string = i->pathspec.GetGlobString();
    const std::string &glob_string_abs = union_dir_ + glob_string;
    const int glob_flags = GLOB_ONLYDIR | GLOB_NOSORT | GLOB_PERIOD;
    glob_t glob_res;
    const int glob_retval =
        glob(glob_string_abs.c_str(), glob_flags, NULL, &glob_res);

    if (glob_retval == 0) {
      // found some candidates... filtering by cvmfs catalog structure
      LogCvmfs(kLogCatalog, kLogDebug, "Found %d entries for pathspec (%s)",
               glob_res.gl_pathc, glob_string.c_str());
      FilterCandidatesFromGlobResult(dirtab, glob_res.gl_pathv,
                                     glob_res.gl_pathc, catalog_manager,
                                     nested_catalog_candidates);
    } else if (glob_retval == GLOB_NOMATCH) {
      LogCvmfs(kLogCvmfs, kLogStderr, "WARNING: cannot apply pathspec %s",
               glob_string.c_str());
    } else {
      LogCvmfs(kLogCvmfs, kLogStderr, "Failed to run glob matching (%s)",
               glob_string.c_str());
    }

    globfree(&glob_res);
  }
}

void swissknife::CommandApplyDirtab::FilterCandidatesFromGlobResult(
    const catalog::Dirtab &dirtab, char **paths, const size_t npaths,
    catalog::SimpleCatalogManager *catalog_manager,
    std::vector<std::string> *nested_catalog_candidates) {
  // go through the paths produced by glob() and filter them
  for (size_t i = 0; i < npaths; ++i) {
    // process candidate paths
    const std::string candidate(paths[i]);
    const std::string candidate_rel = candidate.substr(union_dir_.size());

    // check if path points to a directory
    platform_stat64 candidate_info;
    const int lstat_retval = platform_lstat(candidate.c_str(), &candidate_info);
    assert(lstat_retval == 0);
    if (!S_ISDIR(candidate_info.st_mode)) {
      continue;
    }

    // check if the path is a meta-directory (. or ..)
    assert(candidate_rel.size() >= 2);
    if (candidate_rel.substr(candidate_rel.size() - 2) == "/." ||
        candidate_rel.substr(candidate_rel.size() - 3) == "/..") {
      continue;
    }

    // check that the path isn't excluded in the dirtab
    if (dirtab.IsOpposing(candidate_rel)) {
      LogCvmfs(kLogCatalog, kLogDebug, "Candidate '%s' is excluded by dirtab",
               candidate_rel.c_str());
      continue;
    }

    // lookup the path in the catalog structure to find out if it already
    // points to a nested catalog transition point. Furthermore it could be
    // a new directory and thus not in any catalog yet.
    catalog::DirectoryEntry dirent;
    const bool lookup_success = catalog_manager->LookupPath(
        candidate_rel, catalog::kLookupSole, &dirent);
    if (!lookup_success) {
      LogCvmfs(kLogCatalog, kLogDebug,
               "Didn't find '%s' in catalogs, could "
               "be a new directory and nested catalog.",
               candidate_rel.c_str());
      nested_catalog_candidates->push_back(candidate);
    } else if (!dirent.IsNestedCatalogMountpoint() &&
               !dirent.IsNestedCatalogRoot()) {
      LogCvmfs(kLogCatalog, kLogDebug,
               "Found '%s' in catalogs but is not a "
               "nested catalog yet.",
               candidate_rel.c_str());
      nested_catalog_candidates->push_back(candidate);
    } else {
      // check if the nested catalog marker is still there, we might need to
      // recreate the catalog after manual marker removal
      // Note: First we check if the parent directory shows up in the scratch
      //       space to verify that it was touched (copy-on-write)
      //       Otherwise we would force the cvmfs client behind the union
      //       file-
      //       system to (potentially) unncessarily fetch catalogs
      if (DirectoryExists(scratch_dir_ + candidate_rel) &&
          !FileExists(union_dir_ + candidate_rel + "/.cvmfscatalog")) {
        LogCvmfs(kLogCatalog, kLogStderr,
                 "WARNING: '%s' should be a nested "
                 "catalog according to the dirtab. "
                 "Recreating...",
                 candidate_rel.c_str());
        nested_catalog_candidates->push_back(candidate);
      } else {
        LogCvmfs(kLogCatalog, kLogDebug,
                 "Found '%s' in catalogs and it already is a nested catalog.",
                 candidate_rel.c_str());
      }
    }
  }
}

bool swissknife::CommandApplyDirtab::CreateCatalogMarkers(
    const std::vector<std::string> &new_nested_catalogs) {
  // go through the new nested catalog paths and create .cvmfscatalog markers
  // where necessary
  bool success = true;
  std::vector<std::string>::const_iterator k = new_nested_catalogs.begin();
  const std::vector<std::string>::const_iterator kend =
      new_nested_catalogs.end();
  for (; k != kend; ++k) {
    assert(!k->empty() && k->size() > union_dir_.size());

    // was the marker already created by hand?
    const std::string marker_path = *k + "/.cvmfscatalog";
    if (FileExists(marker_path)) {
      continue;
    }

    // create a nested catalog marker
    const mode_t mode = kDefaultFileMode;
    const int fd = open(marker_path.c_str(), O_CREAT, mode);
    if (fd < 0) {
      LogCvmfs(kLogCvmfs, kLogStderr,
               "Failed to create nested catalog marker "
               "at '%s' (errno: %d)",
               marker_path.c_str(), errno);
      success = false;
      continue;
    }
    close(fd);

    // inform the user if requested
    if (verbose_) {
      LogCvmfs(kLogCvmfs, kLogStdout, "Auto-creating nested catalog in %s",
               k->c_str());
    }
  }

  return success;
}

struct chunk_arg {
  chunk_arg(char param, size_t *save_to) : param(param), save_to(save_to) {}
  char param;
  size_t *save_to;
};

bool swissknife::CommandSync::ReadFileChunkingArgs(
    const swissknife::ArgumentList &args, SyncParameters *params) {
  typedef std::vector<chunk_arg> ChunkArgs;

  // define where to store the value of which file chunk argument
  ChunkArgs chunk_args;
  chunk_args.push_back(chunk_arg('a', &params->avg_file_chunk_size));
  chunk_args.push_back(chunk_arg('l', &params->min_file_chunk_size));
  chunk_args.push_back(chunk_arg('h', &params->max_file_chunk_size));

  // read the arguments
  ChunkArgs::const_iterator i = chunk_args.begin();
  ChunkArgs::const_iterator iend = chunk_args.end();
  for (; i != iend; ++i) {
    swissknife::ArgumentList::const_iterator arg = args.find(i->param);

    if (arg != args.end()) {
      size_t arg_value = static_cast<size_t>(String2Uint64(*arg->second));
      if (arg_value > 0)
        *i->save_to = arg_value;
      else
        return false;
    }
  }

  // check if argument values are sane
  return true;
}

int swissknife::CommandSync::Main(const swissknife::ArgumentList &args) {
  SyncParameters params;

  // Initialization
  params.dir_union = MakeCanonicalPath(*args.find('u')->second);
  params.dir_scratch = MakeCanonicalPath(*args.find('s')->second);
  params.dir_rdonly = MakeCanonicalPath(*args.find('c')->second);
  params.dir_temp = MakeCanonicalPath(*args.find('t')->second);
  params.base_hash = shash::MkFromHexPtr(shash::HexPtr(*args.find('b')->second),
                                         shash::kSuffixCatalog);
  params.stratum0 = *args.find('w')->second;
  params.manifest_path = *args.find('o')->second;
  params.spooler_definition = *args.find('r')->second;

  params.public_keys = *args.find('K')->second;
  params.repo_name = *args.find('N')->second;

  if (args.find('f') != args.end())
    params.union_fs_type = *args.find('f')->second;
  if (args.find('A') != args.end()) params.is_balanced = true;
  if (args.find('x') != args.end()) params.print_changeset = true;
  if (args.find('y') != args.end()) params.dry_run = true;
  if (args.find('m') != args.end()) params.mucatalogs = true;
  if (args.find('i') != args.end()) params.ignore_xdir_hardlinks = true;
  if (args.find('d') != args.end()) params.stop_for_catalog_tweaks = true;
  if (args.find('V') != args.end()) params.voms_authz = true;
  if (args.find('F') != args.end()) params.authz_file = *args.find('F')->second;
  if (args.find('k') != args.end()) params.include_xattrs = true;
  if (args.find('Y') != args.end()) params.external_data = true;
  if (args.find('S') != args.end()) {
    bool retval = catalog::VirtualCatalog::ParseActions(
        *args.find('S')->second, &params.virtual_dir_actions);
    if (!retval) {
      LogCvmfs(kLogCvmfs, kLogStderr, "invalid virtual catalog options: %s",
               args.find('S')->second->c_str());
      return 1;
    }
  }
  if (args.find('z') != args.end()) {
    unsigned log_level =
        1 << (kLogLevel0 + String2Uint64(*args.find('z')->second));
    if (log_level > kLogNone) {
      LogCvmfs(kLogCvmfs, kLogStderr, "invalid log level");
      return 1;
    }
    SetLogVerbosity(static_cast<LogLevels>(log_level));
  }

  if (args.find('X') != args.end())
    params.max_weight = String2Uint64(*args.find('X')->second);
  if (args.find('M') != args.end())
    params.min_weight = String2Uint64(*args.find('M')->second);

  if (args.find('p') != args.end()) {
    params.use_file_chunking = true;
    if (!ReadFileChunkingArgs(args, &params)) {
      PrintError("Failed to read file chunk size values");
      return 2;
    }
  }
  shash::Algorithms hash_algorithm = shash::kSha1;
  if (args.find('e') != args.end()) {
    hash_algorithm = shash::ParseHashAlgorithm(*args.find('e')->second);
    if (hash_algorithm == shash::kAny) {
      PrintError("unknown hash algorithm");
      return 1;
    }
  }
  if (args.find('Z') != args.end()) {
    params.compression_alg =
        zlib::ParseCompressionAlgorithm(*args.find('Z')->second);
  }

  if (args.find('C') != args.end()) {
    params.trusted_certs = *args.find('C')->second;
  }

  if (args.find('j') != args.end()) {
    params.catalog_entry_warn_threshold =
        String2Uint64(*args.find('j')->second);
  }

  if (args.find('v') != args.end()) {
    params.manual_revision = String2Uint64(*args.find('v')->second);
  }

  params.branched_catalog = args.find('B') != args.end();

  if (args.find('q') != args.end()) {
    params.max_concurrent_write_jobs = String2Uint64(*args.find('q')->second);
  }

  if (args.find('T') != args.end()) {
    params.ttl_seconds = String2Uint64(*args.find('T')->second);
  }

  if (args.find('g') != args.end()) {
    params.ignore_special_files = true;
  }

  if (args.find('P') != args.end()) {
    params.session_token_file = *args.find('P')->second;
  }

  if (args.find('H') != args.end()) {
    params.key_file = *args.find('H')->second;
  }

  if (!CheckParams(params)) return 2;

  // Start spooler
  upload::SpoolerDefinition spooler_definition(
      params.spooler_definition, hash_algorithm, params.compression_alg,
      params.use_file_chunking, params.min_file_chunk_size,
      params.avg_file_chunk_size, params.max_file_chunk_size,
      params.session_token_file, params.key_file);
  if (params.max_concurrent_write_jobs > 0) {
    spooler_definition.number_of_concurrent_uploads =
        params.max_concurrent_write_jobs;
  }

  upload::SpoolerDefinition spooler_definition_catalogs(
      spooler_definition.Dup2DefaultCompression());

  params.spooler = upload::Spooler::Construct(spooler_definition);
  if (NULL == params.spooler) return 3;
  UniquePtr<upload::Spooler> spooler_catalogs(
      upload::Spooler::Construct(spooler_definition_catalogs));
  if (!spooler_catalogs.IsValid()) return 3;

  const bool follow_redirects = (args.count('L') > 0);
  if (!InitDownloadManager(follow_redirects)) {
    return 3;
  }

  if (!InitVerifyingSignatureManager(params.public_keys,
                                     params.trusted_certs)) {
    return 3;
  }

  UniquePtr<manifest::Manifest> manifest;
<<<<<<< HEAD
  if (params.virtual_dir_actions != catalog::VirtualCatalog::kActionNone) {
    manifest = OpenLocalManifest(params.manifest_path);
=======
  if (params.branched_catalog) {
    // Throw-away manifest
    manifest = new manifest::Manifest(shash::Any(), 0, "");
  } else if (params.virtual_dir_actions !=
             catalog::VirtualCatalog::kActionNone)
  {
    manifest = this->OpenLocalManifest(params.manifest_path);
    params.base_hash = manifest->catalog_hash();
>>>>>>> 88230e7c
  } else {
    manifest = FetchRemoteManifest(params.stratum0, params.repo_name,
                                   params.base_hash);
  }
  if (!manifest) {
    return 3;
  }

  const std::string old_root_hash = manifest->catalog_hash().ToString(true);

  catalog::WritableCatalogManager catalog_manager(
      params.base_hash, params.stratum0, params.dir_temp, spooler_catalogs,
      download_manager(), params.catalog_entry_warn_threshold, statistics(),
      params.is_balanced, params.max_weight, params.min_weight);
  catalog_manager.Init();

  publish::SyncMediator mediator(&catalog_manager, &params);

  // Either real catalogs or virtual catalog
  if (params.virtual_dir_actions == catalog::VirtualCatalog::kActionNone) {
    publish::SyncUnion *sync;
    if (params.union_fs_type == "overlayfs") {
      sync = new publish::SyncUnionOverlayfs(
          &mediator, params.dir_rdonly, params.dir_union, params.dir_scratch);
    } else if (params.union_fs_type == "aufs") {
      sync = new publish::SyncUnionAufs(&mediator, params.dir_rdonly,
                                        params.dir_union, params.dir_scratch);
    } else {
      LogCvmfs(kLogCvmfs, kLogStderr, "unknown union file system: %s",
               params.union_fs_type.c_str());
      return 3;
    }

    if (!sync->Initialize()) {
      LogCvmfs(kLogCvmfs, kLogStderr,
               "Initialization of the synchronisation "
               "engine failed");
      return 4;
    }

    sync->Traverse();
  } else {
    assert(!manifest->history().IsNull());
    catalog::VirtualCatalog virtual_catalog(
        manifest.weak_ref(), download_manager(), &catalog_manager, &params);
    virtual_catalog.Generate(params.virtual_dir_actions);
  }

  if (params.ttl_seconds > 0) {
    LogCvmfs(kLogCvmfs, kLogStdout, "Setting repository TTL to %" PRIu64 " s",
             params.ttl_seconds);
    catalog_manager.SetTTL(params.ttl_seconds);
  }

  if (!params.authz_file.empty()) {
    LogCvmfs(kLogCvmfs, kLogDebug,
             "Adding contents of authz file %s to"
             " root catalog.",
             params.authz_file.c_str());
    int fd = open(params.authz_file.c_str(), O_RDONLY);
    if (fd == -1) {
      LogCvmfs(kLogCvmfs, kLogStderr,
               "Unable to open authz file (%s)"
               "from the publication process: %s",
               params.authz_file.c_str(), strerror(errno));
      return 7;
    }

    std::string new_authz;
    const bool read_successful = SafeReadToString(fd, &new_authz);
    close(fd);

    if (!read_successful) {
      LogCvmfs(kLogCvmfs, kLogStderr, "Failed to read authz file (%s): %s",
               params.authz_file.c_str(), strerror(errno));
      return 8;
    }

    catalog_manager.SetVOMSAuthz(new_authz);
  }

  if (!mediator.Commit(manifest.weak_ref())) {
    PrintError("something went wrong during sync");
    return 5;
  }

  // finalize the spooler
  LogCvmfs(kLogCvmfs, kLogStdout, "Exporting repository manifest");
  params.spooler->WaitForUpload();
  spooler_catalogs->WaitForUpload();
  params.spooler->FinalizeSession(false);

  // We call FinalizeSession(true) this time, to also trigger the commit
  // operation on the gateway machine (if the upstream is of type "gw").

  // Get the path of the new root catalog
  const std::string new_root_hash = manifest->catalog_hash().ToString(true);

  spooler_catalogs->FinalizeSession(true, old_root_hash, new_root_hash);
  delete params.spooler;

  if (!manifest->Export(params.manifest_path)) {
    PrintError("Failed to create new repository");
    return 6;
  }

  return 0;
}<|MERGE_RESOLUTION|>--- conflicted
+++ resolved
@@ -629,19 +629,13 @@
   }
 
   UniquePtr<manifest::Manifest> manifest;
-<<<<<<< HEAD
-  if (params.virtual_dir_actions != catalog::VirtualCatalog::kActionNone) {
-    manifest = OpenLocalManifest(params.manifest_path);
-=======
   if (params.branched_catalog) {
     // Throw-away manifest
     manifest = new manifest::Manifest(shash::Any(), 0, "");
   } else if (params.virtual_dir_actions !=
-             catalog::VirtualCatalog::kActionNone)
-  {
+             catalog::VirtualCatalog::kActionNone) {
     manifest = this->OpenLocalManifest(params.manifest_path);
     params.base_hash = manifest->catalog_hash();
->>>>>>> 88230e7c
   } else {
     manifest = FetchRemoteManifest(params.stratum0, params.repo_name,
                                    params.base_hash);
