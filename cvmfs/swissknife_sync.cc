/**
 * This file is part of the CernVM File System
 *
 * This tool figures out the changes made to a cvmfs repository by means
 * of a union file system mounted on top of a cvmfs volume.
 * We take all three volumes (namely union, overlay and repository) into
 * account to sync the changes back into the repository.
 *
 * On the repository side we have a catalogs directory that mimicks the
 * shadow directory structure and stores compressed and uncompressed
 * versions of all catalogs.  The raw data are stored in the data
 * subdirectory in zlib-compressed form.  They are named with their SHA-1
 * hash of the compressed file (like in CVMFS client cache, but with a
 * 2-level cache hierarchy).  Symlinks from the catalog directory to the
 * data directory form the connection. If necessary, add a .htaccess file
 * to allow Apache to follow the symlinks.
 */

#define _FILE_OFFSET_BITS 64

#include "cvmfs_config.h"
#include "swissknife_sync.h"

#include <fcntl.h>
#include <glob.h>

#include <cstdio>
#include <cstdlib>
#include <string>
#include <vector>

#include "catalog_mgr_ro.h"
#include "catalog_mgr_rw.h"
#include "download.h"
#include "logging.h"
#include "manifest.h"
#include "path_filters/dirtab.h"
#include "platform.h"
#include "sync_mediator.h"
#include "sync_union.h"
#include "util.h"

using namespace std;  // NOLINT


bool swissknife::CommandSync::CheckParams(const SyncParameters &p) {
  if (!DirectoryExists(p.dir_scratch)) {
    PrintError("overlay (copy on write) directory does not exist");
    return false;
  }
  if (!DirectoryExists(p.dir_union)) {
    PrintError("union volume does not exist");
    return false;
  }
  if (!DirectoryExists(p.dir_rdonly)) {
    PrintError("cvmfs read/only repository does not exist");
    return false;
  }
  if (p.stratum0 == "") {
    PrintError("Stratum0 url missing");
    return false;
  }

  if (p.manifest_path == "") {
    PrintError("manifest output required");
    return false;
  }
  if (!DirectoryExists(p.dir_temp)) {
    PrintError("data store directory does not exist");
    return false;
  }

  if (p.min_file_chunk_size >= p.avg_file_chunk_size ||
      p.avg_file_chunk_size >= p.max_file_chunk_size) {
    PrintError("file chunk size values are not sane");
    return false;
  }

  if (p.catalog_entry_warn_threshold <= 10000) {
    PrintError("catalog entry warning threshold is too low "
               "(should be at least 10000)");
    return false;
  }

  return true;
}


int swissknife::CommandCreate::Main(const swissknife::ArgumentList &args) {
  const string manifest_path = *args.find('o')->second;
  const string dir_temp = *args.find('t')->second;
  const string spooler_definition = *args.find('r')->second;
  if (args.find('l') != args.end()) {
    unsigned log_level =
      1 << (kLogLevel0 + String2Uint64(*args.find('l')->second));
    if (log_level > kLogNone) {
      swissknife::Usage();
      return 1;
    }
    SetLogVerbosity(static_cast<LogLevels>(log_level));
  }
  shash::Algorithms hash_algorithm = shash::kSha1;
  if (args.find('a') != args.end()) {
    hash_algorithm = shash::ParseHashAlgorithm(*args.find('a')->second);
    if (hash_algorithm == shash::kAny) {
      PrintError("unknown hash algorithm");
      return 1;
    }
  }
  const bool volatile_content    = (args.count('v') > 0);
  const bool garbage_collectable = (args.count('z') > 0);
  const bool external_data       = (args.count('X') > 0);
  std::string voms_authz;
  if (args.find('V') != args.end()) {
    voms_authz = *args.find('V')->second;
  }

  const upload::SpoolerDefinition sd(spooler_definition, hash_algorithm);
  upload::Spooler *spooler = upload::Spooler::Construct(sd);
  assert(spooler);

  // TODO(rmeusel): use UniquePtr
  manifest::Manifest *manifest =
    catalog::WritableCatalogManager::CreateRepository(dir_temp,
                                                      volatile_content,
<<<<<<< HEAD
                                                      voms_authz,
=======
                                                      external_data ? kYes :
                                                                      kUnset,
>>>>>>> 967e19f7
                                                      spooler);
  if (!manifest) {
    PrintError("Failed to create new repository");
    return 1;
  }

  spooler->WaitForUpload();
  delete spooler;

  // set optional manifest fields
  const bool needs_bootstrap_shortcuts = !voms_authz.empty();
  manifest->set_garbage_collectability(garbage_collectable);
  manifest->set_has_alt_catalog_path(needs_bootstrap_shortcuts);

  if (!manifest->Export(manifest_path)) {
    PrintError("Failed to create new repository");
    delete manifest;
    return 5;
  }
  delete manifest;

  return 0;
}


int swissknife::CommandUpload::Main(const swissknife::ArgumentList &args) {
  const string source = *args.find('i')->second;
  const string dest = *args.find('o')->second;
  const string spooler_definition = *args.find('r')->second;
  shash::Algorithms hash_algorithm = shash::kSha1;
  if (args.find('a') != args.end()) {
    hash_algorithm = shash::ParseHashAlgorithm(*args.find('a')->second);
    if (hash_algorithm == shash::kAny) {
      PrintError("unknown hash algorithm");
      return 1;
    }
  }

  const upload::SpoolerDefinition sd(spooler_definition, hash_algorithm);
  upload::Spooler *spooler = upload::Spooler::Construct(sd);
  assert(spooler);
  spooler->Upload(source, dest);
  spooler->WaitForUpload();

  if (spooler->GetNumberOfErrors() > 0) {
    LogCvmfs(kLogCatalog, kLogStderr, "failed to upload %s", source.c_str());
    return 1;
  }

  delete spooler;

  return 0;
}


int swissknife::CommandPeek::Main(const swissknife::ArgumentList &args) {
  const string file_to_peek = *args.find('d')->second;
  const string spooler_definition = *args.find('r')->second;

  // Hash doesn't matter
  const upload::SpoolerDefinition sd(spooler_definition, shash::kAny);
  upload::Spooler *spooler = upload::Spooler::Construct(sd);
  assert(spooler);
  const bool success = spooler->Peek(file_to_peek);

  if (spooler->GetNumberOfErrors() > 0) {
    LogCvmfs(kLogCatalog, kLogStderr, "failed to peek for %s",
             file_to_peek.c_str());
    return 2;
  }
  if (!success) {
    LogCvmfs(kLogCatalog, kLogStdout, "%s not found", file_to_peek.c_str());
    return 1;
  }
  LogCvmfs(kLogCatalog, kLogStdout, "%s available", file_to_peek.c_str());

  delete spooler;

  return 0;
}


int swissknife::CommandRemove::Main(const ArgumentList &args) {
  const string file_to_delete     = *args.find('o')->second;
  const string spooler_definition = *args.find('r')->second;

  // Hash doesn't matter
  const upload::SpoolerDefinition sd(spooler_definition, shash::kAny);
  upload::Spooler *spooler = upload::Spooler::Construct(sd);
  assert(spooler);
  const bool success = spooler->Remove(file_to_delete);

  if (spooler->GetNumberOfErrors() > 0 || !success) {
    LogCvmfs(kLogCatalog, kLogStderr, "failed to delete %s",
             file_to_delete.c_str());
    return 1;
  }

  delete spooler;

  return 0;
}


int swissknife::CommandApplyDirtab::Main(const ArgumentList &args) {
  const string dirtab_file   = *args.find('d')->second;
  union_dir_                 = MakeCanonicalPath(*args.find('u')->second);
  scratch_dir_               = MakeCanonicalPath(*args.find('s')->second);
  const shash::Any base_hash = shash::MkFromHexPtr(
                                      shash::HexPtr(*args.find('b')->second),
                                      shash::kSuffixCatalog);
  const string stratum0      = *args.find('w')->second;
  const string dir_temp      = *args.find('t')->second;
  verbose_                   = (args.find('x') != args.end());

  // check if there is a dirtab file
  if (!FileExists(dirtab_file)) {
    LogCvmfs(kLogCatalog, kLogVerboseMsg, "Didn't find a dirtab at '%s'. "
                                          "Skipping...",
             dirtab_file.c_str());
    return 0;
  }

  // parse dirtab file
  catalog::Dirtab *dirtab = catalog::Dirtab::Create(dirtab_file);
  if (!dirtab->IsValid()) {
    LogCvmfs(kLogCatalog, kLogStderr, "Invalid or not readable dirtab '%s'",
             dirtab_file.c_str());
    return 1;
  }
  LogCvmfs(kLogCatalog, kLogVerboseMsg, "Found %d rules in dirtab '%s'",
           dirtab->RuleCount(), dirtab_file.c_str());

  // initialize catalog infrastructure
  g_download_manager->Init(1, true, g_statistics);
  const bool auto_manage_catalog_files = true;
  const bool follow_redirects = (args.count('L') > 0);
  if (follow_redirects) {
    g_download_manager->EnableRedirects();
  }
  catalog::SimpleCatalogManager catalog_manager(base_hash,
                                                stratum0,
                                                dir_temp,
                                                g_download_manager,
                                                g_statistics,
                                                auto_manage_catalog_files);
  catalog_manager.Init();

  vector<string> new_nested_catalogs;
  DetermineNestedCatalogCandidates(*dirtab, &catalog_manager,
                                   &new_nested_catalogs);
  const bool success = CreateCatalogMarkers(new_nested_catalogs);
  delete dirtab;

  return (success) ? 0 : 1;
}



void swissknife::CommandApplyDirtab::DetermineNestedCatalogCandidates(
  const catalog::Dirtab         &dirtab,
  catalog::SimpleCatalogManager *catalog_manager,
  vector<string>                *nested_catalog_candidates
) {
  // find possible new nested catalog locations
  const catalog::Dirtab::Rules &lookup_rules = dirtab.positive_rules();
        catalog::Dirtab::Rules::const_iterator i    = lookup_rules.begin();
  const catalog::Dirtab::Rules::const_iterator iend = lookup_rules.end();
  for (; i != iend; ++i) {
    assert(!i->is_negation);

    // run a glob using the current dirtab rule on the current repository state
    const std::string &glob_string = i->pathspec.GetGlobString();
    const std::string &glob_string_abs = union_dir_ + glob_string;
    const int glob_flags  = GLOB_ONLYDIR | GLOB_NOSORT | GLOB_PERIOD;
    glob_t    glob_res;
    const int glob_retval = glob(glob_string_abs.c_str(), glob_flags,
                                 NULL, &glob_res);

    if (glob_retval == 0) {
      // found some candidates... filtering by cvmfs catalog structure
      LogCvmfs(kLogCatalog, kLogDebug, "Found %d entries for pathspec (%s)",
                                       glob_res.gl_pathc, glob_string.c_str());
      FilterCandidatesFromGlobResult(dirtab,
                                     glob_res.gl_pathv, glob_res.gl_pathc,
                                     catalog_manager,
                                     nested_catalog_candidates);
    } else if (glob_retval == GLOB_NOMATCH) {
      LogCvmfs(kLogCvmfs, kLogStderr, "WARNING: cannot apply pathspec %s",
                                      glob_string.c_str());
    } else {
      LogCvmfs(kLogCvmfs, kLogStderr, "Failed to run glob matching (%s)",
                                      glob_string.c_str());
    }

    globfree(&glob_res);
  }
}


void swissknife::CommandApplyDirtab::FilterCandidatesFromGlobResult(
  const catalog::Dirtab &dirtab,
  char **paths,
  const size_t npaths,
  catalog::SimpleCatalogManager  *catalog_manager,
  std::vector<std::string>       *nested_catalog_candidates
) {
  // go through the paths produced by glob() and filter them
  for (size_t i = 0; i < npaths; ++i) {
    // process candidate paths
    const std::string candidate(paths[i]);
    const std::string candidate_rel = candidate.substr(union_dir_.size());

    // check if path points to a directory
    platform_stat64 candidate_info;
    const int lstat_retval = platform_lstat(candidate.c_str(), &candidate_info);
    assert(lstat_retval == 0);
    if (!S_ISDIR(candidate_info.st_mode)) {
      continue;
    }

    // check if the path is a meta-directory (. or ..)
    assert(candidate_rel.size() >= 2);
    if (candidate_rel.substr(candidate_rel.size() - 2) == "/." ||
        candidate_rel.substr(candidate_rel.size() - 3) == "/..") {
      continue;
    }

    // check that the path isn't excluded in the dirtab
    if (dirtab.IsOpposing(candidate_rel)) {
      LogCvmfs(kLogCatalog, kLogDebug, "Candidate '%s' is excluded by dirtab",
              candidate_rel.c_str());
      continue;
    }

    // lookup the path in the catalog structure to find out if it already
    // points to a nested catalog transition point. Furthermore it could be
    // a new directory and thus not in any catalog yet.
    catalog::DirectoryEntry dirent;
    const bool lookup_success =
      catalog_manager->LookupPath(candidate_rel, catalog::kLookupSole, &dirent,
                                  NULL);
    if (!lookup_success) {
      LogCvmfs(kLogCatalog, kLogDebug, "Didn't find '%s' in catalogs, could "
                                       "be a new directory and nested catalog.",
                                       candidate_rel.c_str());
      nested_catalog_candidates->push_back(candidate);
    } else if (!dirent.IsNestedCatalogMountpoint() &&
               !dirent.IsNestedCatalogRoot()) {
      LogCvmfs(kLogCatalog, kLogDebug, "Found '%s' in catalogs but is not a "
                                       "nested catalog yet.",
                                       candidate_rel.c_str());
      nested_catalog_candidates->push_back(candidate);
    } else {
      // check if the nested catalog marker is still there, we might need to
      // recreate the catalog after manual marker removal
      // Note: First we check if the parent directory shows up in the scratch
      //       space to verify that it was touched (copy-on-write)
      //       Otherwise we would force the cvmfs client behind the union file-
      //       system to (potentially) unncessarily fetch catalogs
      if (DirectoryExists(scratch_dir_ + candidate_rel) &&
          !FileExists(union_dir_ + candidate_rel + "/.cvmfscatalog")) {
        LogCvmfs(kLogCatalog, kLogStderr, "WARNING: '%s' should be a nested "
                                          "catalog according to the dirtab. "
                                          "Recreating...",
                                          candidate_rel.c_str());
        nested_catalog_candidates->push_back(candidate);
      } else {
        LogCvmfs(kLogCatalog, kLogDebug,
                 "Found '%s' in catalogs and it already is a nested catalog.",
                 candidate_rel.c_str());
      }
    }
  }
}


bool swissknife::CommandApplyDirtab::CreateCatalogMarkers(
  const std::vector<std::string> &new_nested_catalogs
) {
  // go through the new nested catalog paths and create .cvmfscatalog markers
  // where necessary
  bool success = true;
  std::vector<std::string>::const_iterator k = new_nested_catalogs.begin();
  const std::vector<std::string>::const_iterator kend =
    new_nested_catalogs.end();
  for (; k != kend; ++k) {
    assert(!k->empty() && k->size() > union_dir_.size());

    // was the marker already created by hand?
    const std::string marker_path = *k + "/.cvmfscatalog";
    if (FileExists(marker_path)) {
      continue;
    }

    // create a nested catalog marker
    const mode_t mode = kDefaultFileMode;
    const int fd = open(marker_path.c_str(), O_CREAT, mode);
    if (fd < 0) {
      LogCvmfs(kLogCvmfs, kLogStderr, "Failed to create nested catalog marker "
                                      "at '%s' (errno: %d)",
                                      marker_path.c_str(), errno);
      success = false;
      continue;
    }
    close(fd);

    // inform the user if requested
    if (verbose_) {
      LogCvmfs(kLogCvmfs, kLogStdout, "Auto-creating nested catalog in %s",
               k->c_str());
    }
  }

  return success;
}


struct chunk_arg {
  chunk_arg(char param, size_t *save_to) : param(param), save_to(save_to) {}
  char    param;
  size_t *save_to;
};

bool swissknife::CommandSync::ReadFileChunkingArgs(
  const swissknife::ArgumentList &args,
  SyncParameters *params
) {
  typedef std::vector<chunk_arg> ChunkArgs;

  // define where to store the value of which file chunk argument
  ChunkArgs chunk_args;
  chunk_args.push_back(chunk_arg('a', &params->avg_file_chunk_size));
  chunk_args.push_back(chunk_arg('l', &params->min_file_chunk_size));
  chunk_args.push_back(chunk_arg('h', &params->max_file_chunk_size));

  // read the arguments
  ChunkArgs::const_iterator i    = chunk_args.begin();
  ChunkArgs::const_iterator iend = chunk_args.end();
  for (; i != iend; ++i) {
    swissknife::ArgumentList::const_iterator arg = args.find(i->param);

    if (arg != args.end()) {
      size_t arg_value = static_cast<size_t>(String2Uint64(*arg->second));
      if (arg_value > 0)
        *i->save_to = arg_value;
      else
        return false;
    }
  }

  // check if argument values are sane
  return true;
}


int swissknife::CommandSync::Main(const swissknife::ArgumentList &args) {
  SyncParameters params;

  // Initialization
  params.dir_union = MakeCanonicalPath(*args.find('u')->second);
  params.dir_scratch = MakeCanonicalPath(*args.find('s')->second);
  params.dir_rdonly = MakeCanonicalPath(*args.find('c')->second);
  params.dir_temp = MakeCanonicalPath(*args.find('t')->second);
  params.base_hash = shash::MkFromHexPtr(shash::HexPtr(*args.find('b')->second),
                                         shash::kSuffixCatalog);
  params.stratum0 = *args.find('w')->second;
  params.manifest_path = *args.find('o')->second;
  params.spooler_definition = *args.find('r')->second;

  if (args.find('f') != args.end())
    params.union_fs_type = *args.find('f')->second;
  if (args.find('A') != args.end()) params.is_balanced = true;
  if (args.find('x') != args.end()) params.print_changeset = true;
  if (args.find('y') != args.end()) params.dry_run = true;
  if (args.find('m') != args.end()) params.mucatalogs = true;
  if (args.find('i') != args.end()) params.ignore_xdir_hardlinks = true;
  if (args.find('d') != args.end()) params.stop_for_catalog_tweaks = true;
  if (args.find('g') != args.end()) params.garbage_collectable = true;
  if (args.find('V') != args.end()) params.voms_authz = *args.find('V')->second;
  if (args.find('k') != args.end()) params.include_xattrs = true;
  if (args.find('Y') != args.end()) params.external_data = true;
  if (args.find('z') != args.end()) {
    unsigned log_level =
    1 << (kLogLevel0 + String2Uint64(*args.find('z')->second));
    if (log_level > kLogNone) {
      swissknife::Usage();
      return 1;
    }
    SetLogVerbosity(static_cast<LogLevels>(log_level));
  }

  if (args.find('X') != args.end())
    params.max_weight = String2Uint64(*args.find('X')->second);
  if (args.find('M') != args.end())
    params.min_weight = String2Uint64(*args.find('M')->second);

  if (args.find('p') != args.end()) {
    params.use_file_chunking = true;
    if (!ReadFileChunkingArgs(args, &params)) {
      PrintError("Failed to read file chunk size values");
      return 2;
    }
  }
  shash::Algorithms hash_algorithm = shash::kSha1;
  if (args.find('e') != args.end()) {
    hash_algorithm = shash::ParseHashAlgorithm(*args.find('e')->second);
    if (hash_algorithm == shash::kAny) {
      PrintError("unknown hash algorithm");
      return 1;
    }
  }

  if (args.find('j') != args.end()) {
    params.catalog_entry_warn_threshold =
      String2Uint64(*args.find('j')->second);
  }

  if (args.find('v') != args.end()) {
    params.manual_revision = String2Uint64(*args.find('v')->second);
  }

  if (args.find('q') != args.end()) {
    params.max_concurrent_write_jobs = String2Uint64(*args.find('q')->second);
  }

  if (args.find('T') != args.end()) {
    params.ttl_seconds = String2Uint64(*args.find('T')->second);
  }

  if (!CheckParams(params)) return 2;

  // Start spooler
  upload::SpoolerDefinition spooler_definition(
    params.spooler_definition,
    hash_algorithm,
    params.use_file_chunking,
    params.min_file_chunk_size,
    params.avg_file_chunk_size,
    params.max_file_chunk_size);
  if (params.max_concurrent_write_jobs > 0) {
    spooler_definition.number_of_concurrent_uploads =
                                               params.max_concurrent_write_jobs;
  }

  params.spooler = upload::Spooler::Construct(spooler_definition);
  if (NULL == params.spooler)
    return 3;

  g_download_manager->Init(1, true, g_statistics);
  const bool follow_redirects = (args.count('L') > 0);
  if (follow_redirects) {
    g_download_manager->EnableRedirects();
  }
  catalog::WritableCatalogManager
    catalog_manager(params.base_hash, params.stratum0, params.dir_temp,
                    params.spooler, g_download_manager,
                    params.catalog_entry_warn_threshold,
                    g_statistics,
                    params.is_balanced,
                    params.max_weight,
                    params.min_weight);
  catalog_manager.Init();
  publish::SyncMediator mediator(&catalog_manager, &params);
  publish::SyncUnion *sync;
  if (params.union_fs_type == "overlayfs") {
    sync = new publish::SyncUnionOverlayfs(&mediator,
                                           params.dir_rdonly,
                                           params.dir_union,
                                           params.dir_scratch);
  } else if (params.union_fs_type == "aufs") {
    sync = new publish::SyncUnionAufs(&mediator,
                                      params.dir_rdonly,
                                      params.dir_union,
                                      params.dir_scratch);
  } else {
    LogCvmfs(kLogCvmfs, kLogStderr, "unknown union file system: %s",
             params.union_fs_type.c_str());
    return 3;
  }

  if (!sync->Initialize()) {
    LogCvmfs(kLogCvmfs, kLogStderr, "Initialization of the synchronisation "
                                    "engine failed");
    return 4;
  }
  sync->SetExternalData(params.external_data);

  sync->Traverse();

  if (params.ttl_seconds > 0) {
    LogCvmfs(kLogCvmfs, kLogStdout, "Setting repository TTL to %"PRIu64" s",
             params.ttl_seconds);
    catalog_manager.SetTTL(params.ttl_seconds);
  }

  LogCvmfs(kLogCvmfs, kLogStdout, "Exporting repository manifest");
  UniquePtr<manifest::Manifest> manifest(mediator.Commit());

  if (!manifest.IsValid()) {
    PrintError("something went wrong during sync");
    return 5;
  }

  const bool needs_bootstrap_shortcuts = !params.voms_authz.empty();
  manifest->set_garbage_collectability(params.garbage_collectable);
  manifest->set_has_alt_catalog_path(needs_bootstrap_shortcuts);
  g_download_manager->Fini();

  // finalize the spooler
  params.spooler->WaitForUpload();
  delete params.spooler;

  if (!manifest->Export(params.manifest_path)) {
    PrintError("Failed to create new repository");
    return 6;
  }

  return 0;
}<|MERGE_RESOLUTION|>--- conflicted
+++ resolved
@@ -123,12 +123,9 @@
   manifest::Manifest *manifest =
     catalog::WritableCatalogManager::CreateRepository(dir_temp,
                                                       volatile_content,
-<<<<<<< HEAD
                                                       voms_authz,
-=======
                                                       external_data ? kYes :
                                                                       kUnset,
->>>>>>> 967e19f7
                                                       spooler);
   if (!manifest) {
     PrintError("Failed to create new repository");
