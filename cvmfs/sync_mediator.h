/**
 * This file is part of the CernVM File System.
 *
 * The SyncMediator is an intermediate layer between the UnionSync
 * implementation and the CatalogManager.
 * It's main responsibility is to unwind file system intrinsics as
 * deleting all files in a deleted directory. Furthermore newly
 * created directories are recursed and all included files are
 * added as a whole (performance improvement).
 *
 * Furthermore it keeps track of hard link relations.  As we cannot store the
 * transient inode of the union file system in cvmfs, we just keep track of
 * hard link relations itself.  Inodes will be assigned at run time of the CVMFS
 * client taking these relations into account.
 *
 * Another responsibility of this class is the creation and destruction
 * of nested catalogs.  If a .cvmfscatalog magic file is encountered,
 * either on delete or add, it will be treated as nested catalog change.
 *
 * New and modified files are piped to external processes for hashing and
 * compression.  Results come back in a pipe.
 */

#ifndef CVMFS_SYNC_MEDIATOR_H_
#define CVMFS_SYNC_MEDIATOR_H_

#include <pthread.h>

#include <string>
#include <map>
#include <stack>
#include <vector>
#include <set>

#include "platform.h"
#include "catalog_mgr_rw.h"
#include "swissknife_sync.h"
#include "sync_item.h"

namespace manifest {
class Manifest;
}

namespace publish {

/**
 * If we encounter a file with linkcount > 1 it will be added to a HardlinkGroup
 * After processing all files, the HardlinkGroups are populated with
 * related hardlinks
 * Assertion: linkcount == HardlinkGroup::hardlinks.size() at the end
 */
struct HardlinkGroup {
  HardlinkGroup(SyncItem &item) : master(item) {
    hardlinks[master.GetRelativePath()] = master;
  }

  void AddHardlink(SyncItem &entry) {
    hardlinks[entry.GetRelativePath()] = entry;
  }

  SyncItem master;
  SyncItemList hardlinks;
};

/**
 * Mapping of inode number to the related HardlinkGroup.
 */
typedef std::map<uint64_t, HardlinkGroup> HardlinkGroupMap;


/**
 * The SyncMediator refines the input received from a concrete UnionSync object.
 * For example, it resolves the insertion and deletion of complete directories
 * by recursing them.  It works as a mediator between the union file system and
 * forwards the correct database commands to the catalog handler to sync the
 * changes into the repository.
 * Furthermore it sends new and modified files to the spooler for compression
 * and hashing.
 */
class SyncMediator {
  friend class SyncUnion;
 public:
  SyncMediator(catalog::WritableCatalogManager *catalog_manager,
               const SyncParameters *params);
  virtual ~SyncMediator();

  void Add(SyncItem &entry);
  void Touch(SyncItem &entry);
  void Remove(SyncItem &entry);
  void Replace(SyncItem &entry);

	void EnterDirectory(SyncItem &entry);
  void LeaveDirectory(SyncItem &entry);

  manifest::Manifest *Commit();

 private:
  typedef std::stack<HardlinkGroupMap> HardlinkGroupMapStack;
  typedef std::vector<HardlinkGroup> HardlinkGroupList;

  void RegisterUnionEngine(SyncUnion *engine) {
    union_engine_ = engine;
  }

  // Called after figuring out the type of a path (file, symlink, dir)
  void AddFile(SyncItem &entry);
  void RemoveFile(SyncItem &entry);
  void TouchFile(SyncItem &entry);

  void AddDirectory(SyncItem &entry);
  void RemoveDirectory(SyncItem &entry);
  void TouchDirectory(SyncItem &entry);

  void CreateNestedCatalog(SyncItem &requestFile);
  void RemoveNestedCatalog(SyncItem &requestFile);

	// Called by file system traversal
  void EnterAddedDirectoryCallback(const std::string &parent_dir,
                                   const std::string &dir_name);
  void LeaveAddedDirectoryCallback(const std::string &parent_dir,
                                   const std::string &dir_name);

  void AddDirectoryRecursively(SyncItem &entry);
  bool AddDirectoryCallback(const std::string &parent_dir,
                            const std::string &dir_name);
  void AddFileCallback(const std::string &parent_dir,
                       const std::string &file_name);
  void AddSymlinkCallback(const std::string &parent_dir,
                          const std::string &link_name);

  void RemoveDirectoryRecursively(SyncItem &entry);
  void RemoveFileCallback(const std::string &parent_dir,
                          const std::string &file_name);
  void RemoveSymlinkCallback(const std::string &parent_dir,
                             const std::string &link_name);
  void RemoveDirectoryCallback(const std::string &parent_dir,
                               const std::string &dir_name);

<<<<<<< HEAD
=======
  bool IgnoreFileCallback(const std::string &parent_dir,
                          const std::string &file_name);

>>>>>>> 54392307
  // Called by Upload Spooler
  void PublishFilesCallback(const upload::SpoolerResult &result);
  void PublishHardlinksCallback(const upload::SpoolerResult &result);

  // Hardlink handling
  void CompleteHardlinks(SyncItem &entry);
  HardlinkGroupMap &GetHardlinkMap() { return hardlink_stack_.top(); }
	void LegacyRegularHardlinkCallback(const std::string &parent_dir,
                                     const std::string &file_name);
  void LegacySymlinkHardlinkCallback(const std::string &parent_dir,
                                      const std::string &file_name);
  void InsertLegacyHardlink(SyncItem &entry);
  uint64_t GetTemporaryHardlinkGroupNumber(SyncItem &entry) const;
  void InsertHardlink(SyncItem &entry);

  void AddLocalHardlinkGroups(const HardlinkGroupMap &hardlinks);
  void AddHardlinkGroup(const HardlinkGroup &group);

  catalog::WritableCatalogManager *catalog_manager_;
  SyncUnion *union_engine_;

  /**
   * Hardlinks are supported as long as they all reside in the same directory.
   * If a recursion enters a directory, we push an empty HardlinkGroupMap to
   * keep track of the hardlinks of this directory.
   * When leaving a directory (i.e. it is completely processed) the stack is
   * popped and the HardlinkGroupMap is processed.
   */
  HardlinkGroupMapStack hardlink_stack_;

	/**
	 * New and modified files are sent to an external spooler for hashing and
   * compression.  A spooler callback adds them to the catalogs, once processed.
	 */
  pthread_mutex_t lock_file_queue_;
  SyncItemList file_queue_;

  HardlinkGroupList hardlink_queue_;

  const SyncParameters *params_;
};  // class SyncMediator

}  // namespace publish

#endif  // CVMFS_SYNC_MEDIATOR_H_<|MERGE_RESOLUTION|>--- conflicted
+++ resolved
@@ -136,12 +136,9 @@
   void RemoveDirectoryCallback(const std::string &parent_dir,
                                const std::string &dir_name);
 
-<<<<<<< HEAD
-=======
   bool IgnoreFileCallback(const std::string &parent_dir,
                           const std::string &file_name);
 
->>>>>>> 54392307
   // Called by Upload Spooler
   void PublishFilesCallback(const upload::SpoolerResult &result);
   void PublishHardlinksCallback(const upload::SpoolerResult &result);
