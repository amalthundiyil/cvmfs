--- conflicted
+++ resolved
@@ -319,12 +319,8 @@
   Failures Fetch(JobInfo *info);
 
   void SetDnsServer(const std::string &address);
-<<<<<<< HEAD
-  void SetDnsParameters(const unsigned retries, const unsigned timeout_sec);
+  void SetDnsParameters(const unsigned retries, const unsigned timeout_ms);
   void SetIpPreference(const dns::IpPreference preference);
-=======
-  void SetDnsParameters(const unsigned retries, const unsigned timeout_ms);
->>>>>>> eb19aa30
   void SetTimeout(const unsigned seconds_proxy, const unsigned seconds_direct);
   void GetTimeout(unsigned *seconds_proxy, unsigned *seconds_direct);
   void SetLowSpeedLimit(const unsigned low_speed_limit);
