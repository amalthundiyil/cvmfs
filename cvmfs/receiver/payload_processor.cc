/**
 * This file is part of the CernVM File System.
 */

#include "payload_processor.h"

#include <fcntl.h>
#include <unistd.h>
#include <vector>

#include "logging.h"
#include "util/posix.h"
#include "util/string.h"

namespace receiver {

PayloadProcessor::PayloadProcessor() : current_repo_(), num_errors_(0) {}

PayloadProcessor::~PayloadProcessor() {}

PayloadProcessor::Result PayloadProcessor::Process(
    int fdin, const std::string& digest_base64, const std::string& path,
    uint64_t header_size) {
  const size_t first_slash_idx = path.find('/', 0);

  current_repo_ = path.substr(0, first_slash_idx);

  std::string header_digest;
  if (!Debase64(digest_base64, &header_digest)) {
    return kOtherError;
  }

  // Set up object pack deserialization
  shash::Any digest = shash::MkFromHexPtr(shash::HexPtr(header_digest));
  ObjectPackConsumer deserializer(digest, header_size);
  deserializer.RegisterListener(&PayloadProcessor::ConsumerEventCallback, this);

  int nb = 0;
  ObjectPackBuild::State consumer_state = ObjectPackBuild::kStateContinue;
  do {
    std::vector<unsigned char> buffer(4096, 0);

    nb = read(fdin, &buffer[0], buffer.size());
    consumer_state = deserializer.ConsumeNext(nb, &buffer[0]);
    if (consumer_state != ObjectPackBuild::kStateContinue &&
        consumer_state != ObjectPackBuild::kStateDone) {
<<<<<<< HEAD
      LogCvmfs(kLogReceiver, kLogDebug | kLogSyslogErr,
               "Error %d encountered when consuming object pack.",
=======
      LogCvmfs(kLogReceiver, kLogCustom1,
               "Error %d encountered when consuming object pack.\n",
>>>>>>> 2a01da88
               consumer_state);
      break;
    }
  } while (nb > 0 && consumer_state != ObjectPackBuild::kStateDone);

  if (GetNumErrors() > 0) {
    return kOtherError;
  }

  return kSuccess;
}

void PayloadProcessor::ConsumerEventCallback(
    const ObjectPackBuild::Event& event) {
  std::string path("");
  if (event.object_type == ObjectPack::kCas) {
    path = event.id.MakePath();
  } else if (event.object_type == ObjectPack::kNamed) {
    path = event.object_name;
  } else {
    // kEmpty - this is an error.
<<<<<<< HEAD
    LogCvmfs(kLogReceiver, kLogDebug | kLogSyslogErr,
             "Event received with unknown object.");
=======
    LogCvmfs(kLogReceiver, kLogCustom1,
             "Event received with unknown object.\n");
>>>>>>> 2a01da88
    num_errors_++;
    return;
  }

<<<<<<< HEAD
  LogCvmfs(kLogReceiver, kLogDebug | kLogSyslog,
           "PayloadProcessor - object unpacked: %s", path.c_str());
=======
  LogCvmfs(kLogReceiver, kLogCustom0,
           "PayloadProcessor - object unpacked: %s\n", path.c_str());
>>>>>>> 2a01da88

  const std::string hash_string = event.id.ToString(true);

  // Normal file

  // Create a temporary path
  std::string temp_dir = "/srv/cvmfs/" + current_repo_ + "/data/txn";
  const std::string tmp_path = CreateTempPath(temp_dir, 0666);
  if (tmp_path.empty()) {
<<<<<<< HEAD
    LogCvmfs(kLogReceiver, kLogDebug | kLogSyslogErr,
             "Unable to create temporary path.");
=======
    LogCvmfs(kLogReceiver, kLogCustom1,
             "Unable to create temporary path.\n");
>>>>>>> 2a01da88
    num_errors_++;
    return;
  }

  int fdout = open(tmp_path.c_str(), O_CREAT | O_WRONLY | O_TRUNC, 0600);
  if (fdout == -1) {
<<<<<<< HEAD
    LogCvmfs(kLogReceiver, kLogDebug | kLogSyslogErr,
             "Unable to open temporary output file: %s", tmp_path.c_str());
=======
    LogCvmfs(kLogReceiver, kLogCustom1,
             "Unable to open temporary output file: %s\n", tmp_path.c_str());
>>>>>>> 2a01da88
    return;
  }

  if (!WriteFile(fdout, event.buf, event.buf_size)) {
<<<<<<< HEAD
    LogCvmfs(kLogReceiver, kLogDebug | kLogSyslogErr, "Unable to write %s",
=======
    LogCvmfs(kLogReceiver, kLogCustom1, "Unable to write %s\n",
>>>>>>> 2a01da88
             tmp_path.c_str());
    num_errors_++;
    unlink(tmp_path.c_str());
    close(fdout);
    return;
  }
  close(fdout);

  // Atomically move to final destination
  // TODO(radu): It would be nice to hook this into the spooler/uploader
  // components, allowing, for instance to upload from the gateway to S3
  const std::string dest = "/srv/cvmfs/" + current_repo_ + "/data/" + path;
  if (RenameFile(tmp_path.c_str(), dest.c_str())) {
<<<<<<< HEAD
    LogCvmfs(kLogReceiver, kLogDebug | kLogSyslogErr,
             "Unable to move file to final destination: %s", dest.c_str());
=======
    LogCvmfs(kLogReceiver, kLogCustom1,
             "Unable to move file to final destination: %s\n", dest.c_str());
>>>>>>> 2a01da88
    num_errors_++;
    return;
  }
}

bool PayloadProcessor::WriteFile(int fd, const void* const buf,
                                 size_t buf_size) {
  return SafeWrite(fd, buf, buf_size);
}

int PayloadProcessor::RenameFile(const std::string& old_name,
                                 const std::string& new_name) {
  return rename(old_name.c_str(), new_name.c_str());
}

}  // namespace receiver<|MERGE_RESOLUTION|>--- conflicted
+++ resolved
@@ -44,13 +44,8 @@
     consumer_state = deserializer.ConsumeNext(nb, &buffer[0]);
     if (consumer_state != ObjectPackBuild::kStateContinue &&
         consumer_state != ObjectPackBuild::kStateDone) {
-<<<<<<< HEAD
-      LogCvmfs(kLogReceiver, kLogDebug | kLogSyslogErr,
-               "Error %d encountered when consuming object pack.",
-=======
       LogCvmfs(kLogReceiver, kLogCustom1,
                "Error %d encountered when consuming object pack.\n",
->>>>>>> 2a01da88
                consumer_state);
       break;
     }
@@ -72,24 +67,14 @@
     path = event.object_name;
   } else {
     // kEmpty - this is an error.
-<<<<<<< HEAD
-    LogCvmfs(kLogReceiver, kLogDebug | kLogSyslogErr,
-             "Event received with unknown object.");
-=======
     LogCvmfs(kLogReceiver, kLogCustom1,
              "Event received with unknown object.\n");
->>>>>>> 2a01da88
     num_errors_++;
     return;
   }
 
-<<<<<<< HEAD
-  LogCvmfs(kLogReceiver, kLogDebug | kLogSyslog,
-           "PayloadProcessor - object unpacked: %s", path.c_str());
-=======
   LogCvmfs(kLogReceiver, kLogCustom0,
            "PayloadProcessor - object unpacked: %s\n", path.c_str());
->>>>>>> 2a01da88
 
   const std::string hash_string = event.id.ToString(true);
 
@@ -99,35 +84,21 @@
   std::string temp_dir = "/srv/cvmfs/" + current_repo_ + "/data/txn";
   const std::string tmp_path = CreateTempPath(temp_dir, 0666);
   if (tmp_path.empty()) {
-<<<<<<< HEAD
-    LogCvmfs(kLogReceiver, kLogDebug | kLogSyslogErr,
-             "Unable to create temporary path.");
-=======
     LogCvmfs(kLogReceiver, kLogCustom1,
              "Unable to create temporary path.\n");
->>>>>>> 2a01da88
     num_errors_++;
     return;
   }
 
   int fdout = open(tmp_path.c_str(), O_CREAT | O_WRONLY | O_TRUNC, 0600);
   if (fdout == -1) {
-<<<<<<< HEAD
-    LogCvmfs(kLogReceiver, kLogDebug | kLogSyslogErr,
-             "Unable to open temporary output file: %s", tmp_path.c_str());
-=======
     LogCvmfs(kLogReceiver, kLogCustom1,
              "Unable to open temporary output file: %s\n", tmp_path.c_str());
->>>>>>> 2a01da88
     return;
   }
 
   if (!WriteFile(fdout, event.buf, event.buf_size)) {
-<<<<<<< HEAD
-    LogCvmfs(kLogReceiver, kLogDebug | kLogSyslogErr, "Unable to write %s",
-=======
     LogCvmfs(kLogReceiver, kLogCustom1, "Unable to write %s\n",
->>>>>>> 2a01da88
              tmp_path.c_str());
     num_errors_++;
     unlink(tmp_path.c_str());
@@ -141,13 +112,8 @@
   // components, allowing, for instance to upload from the gateway to S3
   const std::string dest = "/srv/cvmfs/" + current_repo_ + "/data/" + path;
   if (RenameFile(tmp_path.c_str(), dest.c_str())) {
-<<<<<<< HEAD
-    LogCvmfs(kLogReceiver, kLogDebug | kLogSyslogErr,
-             "Unable to move file to final destination: %s", dest.c_str());
-=======
     LogCvmfs(kLogReceiver, kLogCustom1,
              "Unable to move file to final destination: %s\n", dest.c_str());
->>>>>>> 2a01da88
     num_errors_++;
     return;
   }
