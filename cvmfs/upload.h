--- conflicted
+++ resolved
@@ -7,29 +7,27 @@
 
 #include <pthread.h>
 #include <stdint.h>
+#include <unistd.h>
 
 #include <cstdio>
 #include <string>
-<<<<<<< HEAD
+
 #include "atomic.h"
-=======
-#include <unistd.h>
->>>>>>> 1ab87956
 
 namespace upload {
-  
+
 /**
  * Encapsulates the callback function that handles responses from the external
  * Spooler.
  */
 class SpoolerCallback {
  public:
-  virtual void Callback(const std::string &path, int retval, 
-                        const std::string &digest) = 0;  
+  virtual void Callback(const std::string &path, int retval,
+                        const std::string &digest) = 0;
   virtual ~SpoolerCallback() { }
 };
-  
-  
+
+
 /**
  * Notifies the external spooler about files that are supposed to be uploaded to
  * the upstream storage.
@@ -39,25 +37,25 @@
  * The callback function is called from a parallel thread.
  */
 class Spooler {
- public: 
+ public:
   Spooler(const std::string &fifo_paths, const std::string &fifo_digests);
   ~Spooler();
   bool Connect();
   void SetCallback(SpoolerCallback *value) { spooler_callback_ = value; }
   void UnsetCallback() { delete spooler_callback_; spooler_callback_ = NULL; }
   SpoolerCallback *spooler_callback() { return spooler_callback_; }
-  void SpoolProcess(const std::string &local_path, 
+  void SpoolProcess(const std::string &local_path,
                     const std::string &remote_dir,
                     const std::string &file_postfix);
   void SpoolCopy(const std::string &local_path, const std::string &remote_path);
   void EndOfTransaction();
-  
+
   bool IsIdle() { return atomic_read64(&num_pending_) == 0; }
   uint64_t num_errors() { return atomic_read64(&num_errors_); }
 
  private:
   static void *MainReceive(void *caller);
-  
+
   atomic_int64 num_pending_;
   atomic_int64 num_errors_;
   std::string fifo_paths_;
@@ -71,10 +69,10 @@
 };
 
 
-int MainLocalSpooler(const std::string &fifo_paths, 
+int MainLocalSpooler(const std::string &fifo_paths,
                      const std::string &fifo_digests,
                      const std::string &upstream_basedir);
-     
+
 }  // namespace upload
 
 #endif  // CVMFS_UPLOAD_H_