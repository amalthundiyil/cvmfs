--- conflicted
+++ resolved
@@ -280,13 +280,9 @@
                 [-m replicable] [-f union filesystem type] [-v volatile content]
                 [-g disable auto tags] [-a hash algorithm (default: SHA-1)]
                 [-z enable garbage collection] [-s S3 config file]
-<<<<<<< HEAD
-                [-k path to existing keychain]
                 [-Z compression algorithm (default: zlib)]
-=======
                 [-k path to existing keychain] [-p no apache config]
                 [-V VOMS authorization]
->>>>>>> f59b5f38
                 <fully qualified repository name>
                 Creates a new repository with a given name
   add-replica   [-u stratum1 upstream storage] [-o owner] [-w stratum1 url]
@@ -2065,11 +2061,8 @@
   local hash_algo=$6
   local autotagging=$7
   local garbage_collectable=$8
-<<<<<<< HEAD
-  local compression_alg=$9
-=======
   local configure_apache=$9
->>>>>>> f59b5f38
+  local compression_alg=${10}
 
   # other configurations
   local spool_dir="/var/spool/cvmfs/${name}"
@@ -2716,11 +2709,7 @@
 
   # parameter handling
   OPTIND=1
-<<<<<<< HEAD
-  while getopts "w:u:o:mf:vga:zs:k:Z:" option; do
-=======
-  while getopts "w:u:o:mf:vga:zs:k:pV:" option; do
->>>>>>> f59b5f38
+  while getopts "w:u:o:mf:vga:zs:k:pV:Z:" option; do
     case $option in
       w)
         stratum0=$OPTARG
@@ -2755,16 +2744,14 @@
       k)
         keys_import_location=$OPTARG
       ;;
-<<<<<<< HEAD
       Z)
         compression_alg=$OPTARG
-=======
+      ;;
       p)
         configure_apache=0
       ;;
       V)
         voms_authz=$OPTARG
->>>>>>> f59b5f38
       ;;
       ?)
         shift $(($OPTIND-2))
@@ -2850,20 +2837,6 @@
 
   # create system-wide configuration
   echo -n "Creating Configuration Files... "
-<<<<<<< HEAD
-  create_config_files_for_new_repository "$name"        \
-                                         "$upstream"    \
-                                         "$stratum0"    \
-                                         "$cvmfs_user"  \
-                                         "$unionfs"     \
-                                         "$hash_algo"   \
-                                         "$autotagging" \
-                                         "$garbage_collectable" \
-                                         "$compression_alg" \
-                                         || die "fail"
-
-  if is_local_upstream $upstream; then
-=======
   create_config_files_for_new_repository "$name"                \
                                          "$upstream"            \
                                          "$stratum0"            \
@@ -2872,9 +2845,10 @@
                                          "$hash_algo"           \
                                          "$autotagging"         \
                                          "$garbage_collectable" \
-                                         "$configure_apache" || die "fail"
+                                         "$configure_apache"    \
+                                         "$compression_alg"     \
+                                         || die "fail"
   if is_local_upstream $upstream && [ $configure_apache -eq 1 ]; then
->>>>>>> f59b5f38
     reload_apache > /dev/null
   fi
   echo "done"
@@ -2918,17 +2892,10 @@
     echo -n "(repository flagged volatile)... "
   fi
   local user_shell="$(get_user_shell $name)"
-<<<<<<< HEAD
   local create_cmd="$(__swissknife_cmd dbg) create \
     -t $temp_dir                               \
     -r $upstream                               \
-    -a $hash_algo $volatile_opt                \
-=======
-  local create_cmd="$(__swissknife_cmd) create  \
-    -t $temp_dir                                \
-    -r $upstream                                \
     -a $hash_algo $volatile_opt $voms_authz_opt \
->>>>>>> f59b5f38
     -o ${temp_dir}/new_manifest"
   if $garbage_collectable; then
     create_cmd="$create_cmd -z"
