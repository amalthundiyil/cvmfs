#!/bin/bash
# Common configuration tasks for CernVM-FS

if [ -f /etc/cvmfs/config.sh ]; then
  . /etc/cvmfs/config.sh
else
  echo "/etc/cvmfs/config.sh mising"
  exit 1
fi

sys_arch=$(uname)

case $sys_arch in
  Linux )
    if [ -x /sbin/service ]; then
      service="/sbin/service"
    else
      # Ubuntu
      service="/usr/sbin/service"
    fi
    if [ -x /sbin/pidof ]; then
      pidof="/sbin/pidof"
    else
      # Ubuntu
      pidof="/bin/pidof"
    fi
    fuse_fs_type="fuse"
    ;;

  Darwin )
    fuse_fs_type="fuse4x"
    ;;

  * )
    echo "Architecture $sys_arch is not supported"
    exit 1 ;;
esac

var_list="CVMFS_USER CVMFS_NFILES CVMFS_CACHE_BASE CVMFS_CACHE_DIR CVMFS_MOUNT_DIR CVMFS_QUOTA_LIMIT \
          CVMFS_SERVER_URL CVMFS_OPTIONS CVMFS_DEBUGLOG CVMFS_HTTP_PROXY CERNVM_CDN_HOST \
          CERNVM_GRID_UI_VERSION CVMFS_SYSLOG_LEVEL CVMFS_TRACEFILE CVMFS_DEFAULT_DOMAIN \
          CVMFS_TIMEOUT CVMFS_TIMEOUT_DIRECT CVMFS_PUBLIC_KEY CVMFS_FORCE_SIGNING CVMFS_STRICT_MOUNT \
          CVMFS_MAX_TTL CVMFS_SHARED_CACHE CVMFS_DISKLESS CVMFS_REPOSITORIES"

cvmfs_config_usage()
{
 echo "Common configuration tasks for CernVM-FS"
 echo "Usage: $0 <command>"
 echo "Commands are"
 echo "  setup [nouser] [nocfgmod]"
 echo "  chksetup"
 echo "  showconfig [<repository>]"
 echo "  stat [-v | <repository>]"
 echo "  status"
 echo "  probe"
 echo "  reload [-c | <repository>]"
 echo "  umount"
 echo "  wipecache"
 echo "  bugreport"
}

cvmfs_setup()
{
  local nouser
  local nocfgmod
  local noservice
  local nostart
  nouser=0
  nocfgmod=0
  noservice=0
  nostart=0

  if ! cvmfs_readconfig; then
    echo "Failed to read CernVM-FS configuration"
    return 1
  fi

  while [ $# -ne 0 ]
   do
      case "$1" in
      nouser)
         shift 1
         nouser=1
      ;;
      nocfgmod)
         shift 1
         nocfgmod=1
      ;;
      noservice)
         shift 1
         noservice=1
      ;;
      nostart)
         shift 1
         nostart=1
      ;;
      esac
   done

  if [ $nouser -eq 0 ]; then
    if ! check_group "cvmfs"; then
      if ! add_cvmfs_group; then
        echo "Cannot create a cvmfs group"
        exit 1
      fi
    fi

    if ! check_cvmfs_user; then
      if ! add_cvmfs_user; then
        echo "Cannot create a cvmfs user"
        exit 1
      fi
    fi
  fi

  # set permissions for home dir
  mkdir -p /var/lib/cvmfs
  chown cvmfs:cvmfs /var/lib/cvmfs

  # if group fuse exists, add user cvmfs
  if check_group "fuse"; then
    if ! add_user_to_group_fuse; then
      echo "Cannot add user cvmfs to group fuse"
      exit 1
    fi
  fi

  if [ $nocfgmod -eq 0 ]; then
    if ! configure_autofs; then
      echo "Cannot configure autofs!"
      exit 1
    fi
    if ! configure_fuse; then
      echo "Cannot configure fuse!"
      exit 1
    fi

    # configure sudoers on Mac OS
    if ! configure_sudoers; then
      echo "Cannot configure sudoers"
      exit 1
    fi
  fi
}


cvmfs_chksetup()
{
  local num_warnings
  local num_errors
  num_warnings=0
  num_errors=0

  if ! cvmfs_readconfig; then
    echo "Failed to read CernVM-FS configuration"
    return 1
  fi

  # Check binaries
  local binary
<<<<<<< HEAD
  for binary in cvmfs2 cvmfs_fsck cvmfs_talk cvmfs_server cvmfs_swissknife
=======
  for binary in cvmfs2 cvmfs_fsck cvmfs_talk
>>>>>>> e65662e5
  do
    if ! test -f /usr/bin/$binary; then
      echo "Error: $binary not found"
      num_errors=$[$num_errors+1]
    fi
  done

  for library in libcvmfs_fuse.so libcvmfs_fuse_debug.so
  do
    if ! test -f /usr/lib/$library && ! test -f /usr/lib64/$library; then
      echo "Error: $library not found"
      num_errors=$[$num_errors+1] 
    fi
  done

  # Check mount helper
  local tools
  if [ "$sys_arch" == 'Darwin' ]; then
    tools="/sbin/mount_cvmfs"
  elif [ "$sys_arch" == 'Linux' ]; then
    tools="/sbin/mount.cvmfs"
  fi

  local tool
  for tool in $tools $service
  do
    if [ ! -x $tool ]; then
      echo "Warning: failed to locate $tool"
      num_errors=$[$num_errors+1]
    fi
  done

  # Fusermount (not necessary user under Mac OS X)
  if [ "$sys_arch" == 'Linux' ]; then
    if [ ! -x /usr/bin/fusermount -a ! -x /bin/fusermount ]; then
      echo "Warning: failed to locate fusermount"
      num_errors=$[$num_errors+1]
    fi
   fi

  # Check that /etc/auto.cvmfs is referenced in /etc/auto.master
  # Check that /etc/auto.cvmfs is executable on Linux
  local global_mount_dir
  global_mount_dir=$CVMFS_MOUNT_DIR
  case $sys_arch in
    Linux )
      if ! grep -q "^$CVMFS_MOUNT_DIR[[:space:]]\+\(program:\|\)/etc/auto.cvmfs" /etc/auto.master 2> /dev/null; then
        echo "Warning: CernVM-FS map is not referenced from autofs master map"
        num_warnings=$[$num_warnings+1]
      fi

      # Check that /etc/auto.cvmfs is executable
      if [ ! -x /etc/auto.cvmfs ]; then
        echo "Error: /etc/auto.cvmfs is not executable"
        num_errors=$[$num_errors+1]
      fi ;;

    Darwin )
      if ! grep -q "^$CVMFS_MOUNT_DIR[[:space:]]\+/etc/auto_cvmfs" /etc/auto_master 2> /dev/null; then
        echo "Warning: CernVM-FS map is not referenced from autofs master map"
        num_warnings=$[$num_warnings+1]
      fi ;;

    * )
      echo "Architecture $sys_arch is not supported"
      exit 1 ;;
  esac

  # Check that cvmfs user exists
  if ! check_cvmfs_user; then
    echo "Error, user $CVMFS_USER does not exist"
    num_errors=$[$num_errors+1]
  else
    # Check that cvmfs user is in fuse group (if the group exists)
    if check_group "fuse"; then
      if ! check_user_in_group $CVMFS_USER "fuse"; then
        echo "Warning: user $CVMFS_USER is not member of fuse group"
        num_warnings=$[$num_warnings+1]
      fi
    fi
  fi

  # Check that /dev/fuse is read/writable from CVMFS_USER
  check_dev_fuse
  exit_code=$?
  if [ $exit_code -ne 0 ]; then
    num_errors=$[$num_errors+$exit_code]
  fi

  # Check that automount is running
  if ! check_auto_mounter; then
    echo "Warning: autofs service is not running"
    num_warnings=$[$num_warnings+1]
  fi

  # Check fuse configuration
  if [ "$CVMFS_USER" != "root" ]; then
    if ! check_fuse_config; then
      case $sys_arch in
        Linux )
          echo "Error: user_allow_other not set in /etc/fuse.conf" ;;
        Darwin )
          echo "Error: vfs.generic.fuse4x.tunables.allow_other not set using sysctl" ;;
        * )
          echo "Architecture $sys_arch is not supported"
          exit 1 ;;
       esac
       num_errors=$[$num_errors+1]
    fi
  fi

  # Check repository specfic settings
  local repo_list
  repo_list=`echo $CVMFS_REPOSITORIES | sed 's/,/ /g'`
  local repo
  for repo in $repo_list
  do
    cvmfs_readconfig
    local fqrn; fqrn=`cvmfs_mkfqrn $repo`
    for var in $var_list
    do
      unset $var 2>/dev/null || true
    done

    if ! cvmfs_readconfig $fqrn; then
      echo "Error: failed to read configuration for $fqrn"
      num_errors=$[$num_errors+1]
    else
      # Check that cache directories are read-writable by CVMFS_USER
      local cache_dir
      cache_dir="$CVMFS_CACHE_BASE/$fqrn"
      if [ -d $cache_dir ]; then
        if ! sudo -u $CVMFS_USER test -O $cache_dir; then
          echo "Error: $cache_dir is not owned by $CVMFS_USER"
          num_errors=$[$num_errors+1]
        fi
        if ! sudo -u $CVMFS_USER test -r $cache_dir; then
          echo "Error: $cache_dir is not readable by $CVMFS_USER"
          num_errors=$[$num_errors+1]
        fi
        if ! sudo -u $CVMFS_USER test -w $cache_dir; then
          echo "Error: $cache_dir is not writable by $CVMFS_USER"
          num_errors=$[$num_errors+1]
        fi
        for i in {0..255}
          do
            local chunk_dir; chunk_dir="$cache_dir/`printf \"%.2x\n\" $i`"
              if [ ! -d $chunk_dir ]; then
                echo "Error: chunk directory $chunk_dir missing.  Is tmpwatch interfering?"
                num_errors=$[$num_errors+1]
              fi
          done
      fi

      # Check that number of open files is reasonably high
      if [ $CVMFS_NFILES -lt 8192 ]; then
        echo "Warning: maximum number of open files is low ($CVMFS_NFILES) for $fqrn"
        num_warnings=$[$num_warnings+1]
      fi

      # Check for tracer or debuglog
      if [ ! -z $CVMFS_DEBUGLOG ]; then
        echo "Warning: debug mode is on for $fqrn"
        num_warnings=$[$num_warnings+1]
      fi

      if [ ! -z $CVMFS_TRACEFILE ]; then
        echo "Warning: trace mode is on for $fqrn"
        num_warnings=$[$num_warnings+1]
      fi

      # Check syslog level
      if [ ! -z $CVMFS_SYSLOG_LEVEL ]; then
        if [ $CVMFS_SYSLOG_LEVEL -lt 1 ] || [ $CVMFS_SYSLOG_LEVEL -gt 3 ]; then
          echo "Error: invalid value for CVMFS_SYSOGLEVEL ($CVMFS_SYSLOG_LEVEL) for $fqrn"
          num_errors=$[$num_errors+1]
        fi
      fi

      # Check quota limit
      if [ $CVMFS_QUOTA_LIMIT -ne -1 ]; then
        if [ $CVMFS_QUOTA_LIMIT -lt 1000 ]; then
          echo "Warning: cache limit for $fqrn is very low (below 1GB)"
          num_warnings=$[$num_warnings+1]
        fi
      else
        echo "Warning: no cache quota set for $fqrn.  Cvmfs will abort() if the cache partition is full."
        num_warnings=$[$num_warnings+1]
      fi

      # Syntax check for switches
      if [ ! -z $CVMFS_FORCE_SIGNING ] && [ "$CVMFS_FORCE_SIGNING" != "yes" ] && [ "$CVMFS_FORCE_SIGNING" != "no" ]; then
        echo "Error: invalid value for CVMFS_FORCE_SIGNING (valid values: yes/no) for $fqrn"
        num_errors=$[$num_errors+1]
      fi

      if [ ! -z $CVMFS_STRICT_MOUNT ] && [ "$CVMFS_STRICT_MOUNT" != "yes" ] && [ "$CVMFS_STRICT_MOUNT" != "no" ]; then
        echo "Error: invalid value for CVMFS_STRICT_MOUNT (valid values: yes/no) for $fqrn"
        num_errors=$[$num_errors+1]
      fi

      # Check CVMFS_OPTIONS
      if [ -z $CVMFS_OPTIONS ] || [ "$CVMFS_OPTIONS" != "ro,allow_other" ]; then
        echo "Warning: tampered with CVMFS_OPTIONS"
        num_warnings=$[$num_warnings+1]
      fi

      # Check CVMFS_MOUNT_DIR
      if [ -z $CVMFS_MOUNT_DIR ] || [ ! -d $CVMFS_MOUNT_DIR ] || [ "$global_mount_dir" != "$CVMFS_MOUNT_DIR" ]; then
        echo "Error: invalid CVMFS_MOUNT_DIR for $fqrn"
        num_errors=$[$num_errors+1]
      fi

      # Check Key
      if [ -z "$CVMFS_PUBLIC_KEY" ]; then
        echo "Warning: no public key (CVMFS_PUBLIC_KEY) defined for $fqrn"
        num_warnings=$[$num_warnings+1]
      else
        for k in `echo $CVMFS_PUBLIC_KEY | tr ':' " "`
          do
            if [ ! -f "$k" ]; then
              echo "Error: public key $k for $fqrn not accessible"
              num_errors=$[$num_errors+1]
            fi
          done
      fi

      # Check for required variables
      for reqvar in CVMFS_USER CVMFS_NFILES CVMFS_OPTIONS CVMFS_MOUNT_DIR \
                    CVMFS_QUOTA_LIMIT CVMFS_CACHE_BASE CVMFS_SERVER_URL CVMFS_HTTP_PROXY \
                    CVMFS_TIMEOUT CVMFS_TIMEOUT_DIRECT
      do
        eval value=\$$reqvar
        if [ -z "$value" ]; then
          echo "Error: required parameter $reqvar undefined for $fqrn"
          num_errors=$[$num_errors+1]
        fi
      done

      # Check for network
      if [ ! -z "$CVMFS_HTTP_PROXY" -a ! -z "$CVMFS_SERVER_URL"  ]; then
        server_list=`echo "$CVMFS_SERVER_URL" | sed -e 's/,/ /g' -e 's/;/ /g'`
        for server in $server_list
        do
          local proxy_list
          proxy_list=`echo "$CVMFS_HTTP_PROXY" | sed -e 's/;/ /g' -e 's/|/ /g'`
          for proxy in $proxy_list
          do
            if [ "$proxy" != "DIRECT" ]; then
              proxy_param="env http_proxy=$proxy"
              timeout=$CVMFS_TIMEOUT
            else
              proxy_param=
              timeout=$CVMFS_TIMEOUT_DIRECT
            fi
            org=`cvmfs_getorg $fqrn`
            url=`echo $server | sed s/@org@/$org/g | sed s/@fqrn@/$fqrn/g`
            url="${url}/.cvmfspublished"
            $proxy_param curl -H "Pragma:" -f --connect-timeout $timeout $url > /dev/null 2>&1
            if [ $? -ne 0 ]; then
              echo "Warning: failed to access $url through proxy $proxy"
              num_warnings=$[$num_warnings+1]
            fi
          done
        done
      fi
    fi
  done

  if [ $[$num_warnings+$num_errors] -eq 0 ]; then
    echo "OK"
    return 0
  fi

  return 1
}

cvmfs_showconfig()
{
  local fqrn
  local org
  local retval
  org=$1

  cvmfs_readconfig
  if [ -z "$org" ]; then
    list=`echo $CVMFS_REPOSITORIES | sed 's/,/ /g'`
    for entry in $list
    do
      echo
      echo "Running $0 $entry:"
      cvmfs_showconfig $entry
    done
    return 0
  fi

  fqrn=`cvmfs_mkfqrn $org`
  org=`cvmfs_getorg $fqrn`
  cvmfs_readconfig $fqrn
  retval=$?
  if [ $retval -ne 0 ]; then
    return $retval
  fi

  echo "CVMFS_REPOSITORY_NAME=$fqrn"
  local var
  for var in $var_list
  do
    local value
    eval value=\$$var
    if [ "x$org" != "x" ]; then
      value=`echo $value | sed s/@org@/$org/g`
    fi
    if [ "x$fqrn" != "x" ]; then
      value=`echo $value | sed s/@fqrn@/$fqrn/g`
    fi

    local origin
    if [ ! -z "$value" ]; then
      origin=`cvmfs_getorigin "$fqrn" "$var"`
      origin="# from $origin"
    else
      origin=
    fi

    echo "$var=$value $origin"
  done
}

cvmfs_stat()
{
  local fqrn
  local org
  local retval
  local verbose; verbose=0
  if [ "x$1" = "x-v" ]; then
    verbose=1
    shift
  fi
  org=$1

  cvmfs_readconfig
  if [ -z "$org" ]; then
    list=`echo $CVMFS_REPOSITORIES | sed 's/,/ /g'`
    for entry in $list
    do
      echo
      echo "Running $0 stat $entry:"
      if [ $verbose -eq 1 ]; then
        cvmfs_stat -v $entry
      else
        cvmfs_stat $entry
      fi
    done
    return 0
  fi

  fqrn=`cvmfs_mkfqrn $org`
  org=`cvmfs_getorg $fqrn`
  cvmfs_readconfig $fqrn
  retval=$?
  if [ $retval -ne 0 ]; then
    return $retval
  fi

  cd /cvmfs/$fqrn 2>/dev/null || exit 32

  get_attr version; version=$attr_value
  get_attr pid; pid=$attr_value
  get_attr uptime; uptime=$attr_value
  memory=`ps -p $pid -o rss= | sed 's/ //g'` || exit 3
  get_attr revision; revision=$attr_value
  get_attr root_hash; root_hash=$attr_value
  get_attr expires; expires=$attr_value
  get_attr nclg; nclg=$attr_value
  cache_use=`df -P . | tail -n 1 | awk '{print int($3)}'` || exit 34
  cache_avail=`df -P . | tail -n 1 | awk '{print int($4)}'` || exit 34
  cache_max=$[$cache_use+$cache_avail]
  get_attr usedfd; usedfd=$attr_value
  get_attr useddirp; useddirp=$attr_value
  get_attr maxfd; maxfd=$attr_value
  get_attr nioerr; nioerr=$attr_value
  get_attr host; host=$attr_value
  get_attr proxy; proxy=$attr_value
  get_attr timeout; timeout=$attr_value
  get_attr timeout_direct; timeout_direct=$attr_value
  timeout_effective=$timeout
  proxy_effective=$proxy
  if [ "$proxy" == "DIRECT" ]; then
    proxy_effective=
    timeout_effective=$timeout_direct
  fi
  env http_proxy=$proxy_effective curl -H "Pragma:" -f --connect-timeout $timeout_effective ${host}/.cvmfspublished >/dev/null 2>&1
  if [ $? -eq 0 ]; then
    online=1
  else
    online=0
  fi
  get_attr nopen; nopen=$attr_value
  get_attr ndiropen; ndiropen=$attr_value
  get_attr ndownload; ndownload=$attr_value
  hitrate=`echo "$nopen $ndownload" | awk '{if ($1 == 0) print "n/a"; else print 100.0-($2*100.0/$1)}'` || exit 35
  get_attr rx; rx=$attr_value
  get_attr speed; speed=$attr_value

  if [ $verbose -eq 1 ]; then
    echo "Version: $version"
    echo "PID: $pid"
    echo "Uptime: $uptime minutes"
    echo "Memory Usage: ${memory}k"
    echo "File Catalog Revision: $revision (expires in ${expires} minutes)"
    echo "File Catalog ID: $root_hash"
    echo "No. Active File Catalogs: $nclg"
    echo "Cache Usage: ${cache_use}k / ${cache_max}k"
    echo "File Descriptor Usage: $usedfd / $maxfd"
    echo "No. Open Directories: $useddirp"
    echo "No. IO Errors: $nioerr"
    echo -n "Connection: $host through proxy $proxy"
    if [ $online -eq 1 ]; then
      echo " (online)"
    else
      echo " (offline)"
    fi
    echo "Usage: $nopen open() calls (hitrate ${hitrate}%), $ndiropen opendir() calls"
    echo "Transfer Statistics: ${rx}k read, avg. speed: ${speed}k/s"
  else
    echo "VERSION PID UPTIME(M) MEM(K) REVISION EXPIRES(M) NOCATALOGS CACHEUSE(K) CACHEMAX(K) NOFDUSE NOFDMAX NOIOERR NOOPEN HITRATE(%) RX(K) SPEED(K/S) HOST PROXY ONLINE"
    echo "$version $pid $uptime $memory $revision $expires $nclg $cache_use $cache_max $usedfd $maxfd $nioerr $nopen $hitrate $rx $speed $host $proxy $online"
  fi
}


cvmfs_status()
{
  local list
  list=""

  RETVAL=0

  local mounted_repos
  local processed
  mounted_repos=`list_mounts | awk '{print $3}'`
  for mountpoint in $mounted_repos
  do
    cd $mountpoint
    get_attr fqrn; fqrn=$attr_value
    get_attr pid; pid=$attr_value
    echo "$fqrn mounted on $mountpoint with pid $pid"
  done

  return $RETVAL
}


cvmfs_reload()
{
  if ! cvmfs_readconfig; then
    echo "Failed to read CernVM-FS configuration"
    return 1
  fi
  local clean_cache; clean_cache=0
  if [ "x$1" = "x-c" ]; then
    clean_cache=1
    shift
  elif [ "x$1" != "x" ]; then
    org=$1
    fqrn=$(cvmfs_mkfqrn $org)
    cvmfs2 __RELOAD__ ${CVMFS_RELOAD_SOCKETS}/cvmfs.$fqrn
    return $?
  fi

  # Organized reload of all repositories
  touch "$CVMFS_RELOAD_SOCKETS/cvmfs.pause"
  trap "rm -f $CVMFS_RELOAD_SOCKETS/cvmfs.pause" EXIT

  RETVAL=0
  local mount_list
  mount_list=`list_mounts | awk '{print $3}'`

  local m
  for m in $mount_list
  do
    get_attr fqrn ${m}; fqrn=$attr_value
    get_attr pid ${m}; pid=$attr_value
    echo "Pausing ${fqrn} on ${m}"
    cvmfs2 __RELOAD__ ${CVMFS_RELOAD_SOCKETS}/cvmfs.$fqrn stop_and_go &
    all_pids="$all_pids $pid"
    all_guard_files="$all_guard_files ${CVMFS_RELOAD_SOCKETS}/cvmfs.${fqrn}.paused"
  done
  for guard_file in $all_guard_files; do
    while [ ! -f $guard_file ]; do
      sleep 1
    done
  done

  if [ $clean_cache -eq 1 ]; then
    cvmfs_wipecache
  fi

  for pid in $all_pids; do
    kill -SIGUSR1 $pid
  done
  wait

  return $RETVAL
}


cvmfs_probe()
{
  RETVAL=0
  local list
  list=""

  if ! cvmfs_readconfig; then
    echo "Failed to read CernVM-FS configuration"
    return 1
  fi
  if [ "x$CVMFS_REPOSITORIES" != "x" ]; then
    list=`echo $CVMFS_REPOSITORIES | sed 's/,/ /g'`
  fi

  local org
  for org in $list
  do
    case $org in
      none)
      ;;
      *)
        . /etc/cvmfs/config.sh # start with fresh repository_... functions
        cvmfs_readconfig
        fqrn=`cvmfs_mkfqrn $org`
        cvmfs_readconfig $fqrn
        echo -n "Probing $CVMFS_MOUNT_DIR/$fqrn... "
        df -P "$CVMFS_MOUNT_DIR/$fqrn" 2>&1 | grep -q ^cvmfs2
        if [ $? -ne 0 ]; then
          echo "Failed!"
          RETVAL=1
        else
          echo "OK"
        fi
      ;;
    esac
  done

  return $RETVAL
}


cvmfs_umount() {
  local mount_list
  mount_list=`list_mounts | awk '{print $3}'`

  RETVAL=0

  local m
  for m in $mount_list
  do
    echo -n "Unmounting ${m}: "
    umount $m 2>/dev/null
    if [ $? -ne 0 ]; then
      RETVAL=1
      echo "Failed!"
      fuser -m -a -v $m
    else
      echo "OK"
    fi
  done

  return $RETVAL
}


cvmfs_wipecache()
{
  if ! cvmfs_readconfig; then
    echo "Failed to read CernVM-FS configuration"
    return 1
  fi

  RETVAL=$?
  if [ $RETVAL -eq 0 ]; then
    local list
    list=""

    if [ "x$CVMFS_REPOSITORIES" != "x" ]; then
       list=`echo $CVMFS_REPOSITORIES | sed 's/,/ /g'`
    fi

    local org
    for org in $list
    do
      case $org in
        none)
        ;;
        *)
          . /etc/cvmfs/config.sh # start with fresh repository_... functions
          cvmfs_readconfig
          fqrn=`cvmfs_mkfqrn $org`
          cvmfs_readconfig $fqrn
          echo -n "Wiping out $CVMFS_CACHE_BASE/$fqrn ... "
          [ ! -d "$CVMFS_CACHE_BASE/$fqrn" ] || rm -rf "$CVMFS_CACHE_BASE/$fqrn"
          if [ $? -ne 0 ]; then
            echo "Failed!"
            RETVAL=1
          else
            echo "OK"
          fi
        ;;
      esac
    done
  fi
  echo -n "Wiping out $CVMFS_CACHE_BASE/shared ... "
  [ ! -d "$CVMFS_CACHE_BASE/shared" ] || rm -rf "$CVMFS_CACHE_BASE/shared"
  if [ $? -ne 0 ]; then
    echo "Failed!"
    RETVAL=1
  else
    echo "OK"
  fi

  return $RETVAL
}


cvmfs_bugreport()
{
  tmpdir=`mktemp -d -t cvmfs-bugreport.XXXXXX` || exit 1
  cd $tmpdir
  mkdir bugreport
  cd bugreport

  [ -f /etc/cvmfs/default.conf ] && . /etc/cvmfs/default.conf
  [ -f /etc/cvmfs/default.local ] && . /etc/cvmfs/default.local

  echo "Gathering /etc/cvmfs"
  mkdir etc
  cp -r /etc/cvmfs etc/

  echo "Gathering files in quarantaine"
  for repo in `ls "$CVMFS_CACHE_BASE"`
  do
    qdir="${CVMFS_CACHE_BASE}/${repo}/quarantaine"
      if [ -d "$qdir" ]; then
        tar cfz quarantaine-${repo}.tar.gz "$qdir" 2>/dev/null
      fi
  done

  local commands

  case $sys_arch in
    Linux )
      commands=( 'uname -a' 'cat /etc/issue' 'hostname -f' 'ifconfig -a' 'cvmfs2 --version' \
                 'grep cvmfs2 /var/log/messages' 'grep cvmfs2 /var/log/syslog' \
                 "eval find ${CVMFS_CACHE_BASE} -maxdepth 1 -exec ls -lah \{\} \;" \
                 'cvmfs_config probe' 'mount' 'df -h' 'ps -ef' \
                 'cvmfs_config status' 'cvmfs_config showconfig' \
                 'cvmfs_config chksetup' 'cvmfs_config stat -v' \
                 'cat /etc/fuse.conf'  'ls -la /usr/bin/fusermount' 'ls -la /bin/fusermount' \
                 'cat /etc/auto.master' 'cat /etc/sysconfig/autofs' 'cat /etc/default/autofs' \
                 'cat /etc/fstab' 'cat /etc/exports' )
      ;;

    Darwin )
      commands=( 'uname -a' 'sw_vers' 'hostname -f' 'ifconfig -a' 'cvmfs2 --version' \
                 'grep cvmfs2 /var/log/system.log' 'grep cvmfs2 /var/log/kernel.log' \
                  "eval find ${CVMFS_CACHE_BASE} -maxdepth 1 -exec ls -lah \{\} \;" \
                  'cvmfs_config probe' 'cvmfs_config status' \
                  'mount' 'df -h' 'ps -ef' 'cvmfs_config showconfig' 'cvmfs_config chksetup' \
                  'cvmfs_config stat -v' 'sysctl vfs.generic.fuse4x' \
                  'cat /etc/auto_master' 'sysctl vfs.autofs' 'cat /etc/exports' )
      ;;

    * )
      echo "Architecture $sys_arch is not supported"
      exit 1 ;;
  esac

  for cmd in "${commands[@]}"
   do
     out="`echo $cmd | tr -Cd [:alnum:]`.stdout"
     err="`echo $cmd | tr -Cd [:alnum:]`.stderr"
      echo "Gathering $cmd"
      echo "$cmd" > $out
      $cmd >> $out 2>$err
   done

   cd ..
   tar cfz cvmfs-bugreport.tar.gz *
   rm -rf bugreport

   echo
   echo "System information has been collected in ${tmpdir}/cvmfs-bugreport.tar.gz"
   echo "Please attach this file to your problem describtion and send it as a"
   echo "Savannah bug report to https://savannah.cern.ch/projects/cernvm"
}


list_mounts() {
  mount -t $fuse_fs_type | grep "^cvmfs2[[:space:]]"
}


add_cvmfs_group()
{
  case $sys_arch in
    Linux )
     if ! check_group "cvmfs"; then
       /usr/sbin/groupadd -r cvmfs
     fi ;;

    Darwin )
      if ! check_group "cvmfs"; then
        #find un-used group id starting from 10000
        local gid=10000
        while true; do
          if [ -z $(sudo dscl . search /groups PrimaryGroupID $gid | cut -f1 -s) ]; then
            break
          fi
          gid=$[$gid +1]
        done

        #create cvmfs group
        sudo dscl . -create /Groups/cvmfs
        sudo dscl . -create /Groups/cvmfs gid $gid
        sudo dscl . -create /Groups/cvmfs RealName "CVMFS Group"
        sudo dscl . -create /Groups/cvmfs Password "*"
      fi ;;

   * )
     echo "Architecture $sys_arch is not supported"
     exit 1 ;;
  esac
}


add_cvmfs_user()
{
  case $sys_arch in
    Linux )
      if ! check_cvmfs_user; then
        /usr/sbin/useradd -r -g cvmfs -d /var/lib/cvmfs -s /sbin/nologin -c "CernVM-FS service account" cvmfs
      fi
    ;;
    Darwin )
      if ! check_cvmfs_user; then
        #find un-used user id starting from 10000
        local uid=10000
        local gid
        while true; do
          if [ -z $(sudo dscl . search /users UniqueID $uid | cut -f1 -s) ]; then
            break
          fi
          uid=$[$uid +1]
        done

        if check_group "cvmfs"; then
          gid=$(dscl . read /groups/cvmfs PrimaryGroupID | awk {'print $NF'})
        else
          echo "CVMFS group does not exists."
          exit 1
        fi

        #create cvmfs user
        sudo dscl . -create /Users/cvmfs
        sudo dscl . -create /Users/cvmfs UserShell /sbin/nologin
        sudo dscl . -create /Users/cvmfs RealName "CVMFS User"
        sudo dscl . -create /Users/cvmfs UniqueID $uid
        sudo dscl . -create /Users/cvmfs PrimaryGroupID $gid
        sudo dscl . -create /Users/cvmfs NFSHomeDirectory "/var/lib/cvmfs"
        sudo dscl . -passwd /Users/cvmfs "*"

        #Hide user from login screen
        sudo defaults write /Library/Preferences/com.apple.loginwindow HiddenUsersList -array-add cvmfs
      fi
    ;;
    * )
      echo "Architecture $sys_arch is not supported"
      exit 1 ;;
  esac
}


add_user_to_group_fuse()
{
  case $sys_arch in
    Linux )
      if ! id -Gn cvmfs | grep -q fuse; then
        groups=$(id -Gn cvmfs | sed 's/ /,/')
        groups="${groups},fuse"
         /usr/sbin/usermod -G $groups cvmfs
      fi ;;

    Darwin )
      if ! dscl . read /Groups/fuse GroupMembership 2>&1 | grep -q cvmfs; then
        dscl . -append /Groups/fuse GroupMembership cvmfs
      fi ;;

    * )
      echo "Architecture $sys_arch is not supported"
      exit 1 ;;
  esac
}


check_auto_mounter()
{
  case $sys_arch in
    Linux )
      $service autofs status > /dev/null 2>&1
      return $? ;;

    Darwin )
      ps aux | grep autofsd | grep -v grep &> /dev/null
      return $? ;;

    * )
     echo "Architecture $sys_arch is not supported"
     exit 1 ;;
  esac
}


check_group()
{
  local group=$1
  case $sys_arch in
    Linux )
      /usr/bin/getent group $group &> /dev/null
      return $? ;;

    Darwin )
      dscl . read /groups/$group &> /dev/null
      return $? ;;

    * )
      echo "Architecture $sys_arch is not supported"
      exit 1 ;;
  esac
}


check_cvmfs_user()
{
  case $sys_arch in
    Linux )
      /usr/bin/getent passwd cvmfs &> /dev/null
      return $? ;;

    Darwin )
      dscl . read /users/cvmfs &> /dev/null
      return $? ;;

    * )
      echo "Architecture $sys_arch is not supported"
      exit 1 ;;
  esac
}


check_dev_fuse()
{
  local charDevice
  local return_code

  case $sys_arch in
    Linux )
      charDevice=/dev/fuse ;;

    Darwin )
      charDevice=/dev/fuse4x0 ;;

    * )
     echo "Architecture $sys_arch is not supported"
     exit 1 ;;
  esac

  return_code=0

  if [ ! -c $charDevice ]; then
    echo "Error: character device $charDevice does not exist"
    return_code=$[$return_code+1]
  else
    if ! sudo -u $CVMFS_USER test -r $charDevice; then
      echo "Error: $charDevice is not readable by user $CVMFS_USER"
      return_code=$[$return_code+1]
    fi
    if ! sudo -u $CVMFS_USER test -w $charDevice; then
      echo "Error: $charDevice is not writable by user $CVMFS_USER"
      return_code=$[$return_code+1]
    fi
  fi

  return $return_code
}


check_user_in_group()
{
  local user=$1
  local group=$2

  case $sys_arch in
    Linux )
      getent group $group | grep -q "[^A-Za-z0-9]$user\([^A-Za-z0-9]\|$\)"
      return $? ;;

    Darwin )
      dscl . read /groups/$group GroupMembership | grep -q $user
      return $? ;;

    * )
      echo "Architecture $sys_arch is not supported"
      exit 1 ;;
  esac
}


configure_autofs()
{
  case $sys_arch in
    Linux )
      sed -i "/^\/mnt\/cvmfs \/etc\/auto.cvmfs/d" /etc/auto.master #Stil needed or needs to be adjusted?
      local cvmfs_map="$CVMFS_MOUNT_DIR /etc/auto.cvmfs"
      if ! grep -q "^$cvmfs_map" /etc/auto.master; then
        echo "$cvmfs_map" >> /etc/auto.master
        $pidof automount > /dev/null && $service autofs reload > /dev/null || true
      fi ;;

   Darwin )
     #sudo sed -i -e "/^$(echo $CVMFS_MOUNT_DIR | sed -e "s,/,\\\\/,g")/d" /etc/auto_master
     #local cvmfs_map="$CVMFS_MOUNT_DIR\t\t\t/etc/auto_cvmfs"
     #sudo bash -c "echo -e '$cvmfs_map' >> /etc/auto_master"
     #reload configurations
     #sudo automount -vc &> /dev/null
     echo "Fuse4x and autofs bug" > /dev/null
     sudo mkdir -p /cvmfs
     sudo chown cvmfs:cvmfs /cvmfs
     sudo chmod 777 /cvmfs
     ;;

   * )
     echo "Architecture $sys_arch is not supported"
     exit 1 ;;

  esac
}


configure_sudoers()
{
  if [ "$sys_arch" == 'Darwin' ]; then
    sudo sed -i .cvmfs_backup -e "/# added by CernVM-FS/d" /etc/sudoers
    sudo cat >> /etc/sudoers << EOF
%everyone ALL=(cvmfs:cvmfs) NOPASSWD: /usr/bin/sudo # added by CernVM-FS
cvmfs ALL= NOPASSWD: /usr/bin/cvmfs2 # added by CernVM-FS
cvmfs ALL= NOPASSWD: /usr/bin/cvmfs2_debug # added by CernVM-FS
%everyone ALL=(cvmfs:cvmfs) NOPASSWD: /usr/bin/cvmfs_talk -i * mountpoint # added by CernVM-FS
%everyone ALL=(cvmfs:cvmfs) NOPASSWD: /bin/mkdir # added by CernVM-FS
cvmfs ALL= NOPASSWD: /usr/sbin/sysctl -w vfs.generic.fuse4x.tunables.allow_other=1 # added by CernVM-FS
cvmfs ALL= NOPASSWD: /usr/sbin/sysctl -w kern.maxfilesperproc=* kern.maxfiles=* # added by CernVM-FS
EOF
  fi
}

check_fuse_config()
{
  case $sys_arch in
    Linux )
      grep "^user_allow_other" /etc/fuse.conf >/dev/null 2>&1
      return $? ;;

    Darwin )
      # load fuse4x module
      /Library/Extensions/fuse4x.kext/Support/load_fuse4x
      if [ $(sysctl vfs.generic.fuse4x.tunables.allow_other | awk {'print $NF'}) -eq 1 ]; then
        return 0
      else
	return 1
      fi ;;
   * )
     echo "Architecture $sys_arch is not supported"
     exit 1 ;;
  esac
}

configure_fuse()
{
  case $sys_arch in
    Linux )
      if ! $(grep "^user_allow_other" /etc/fuse.conf >/dev/null 2>&1); then
        echo "user_allow_other # added by CernVM-FS" >> /etc/fuse.conf
      fi ;;

    Darwin )
      #Load fuse4x module
      /Library/Extensions/fuse4x.kext/Support/load_fuse4x
      if [ $(sysctl vfs.generic.fuse4x.tunables.allow_other | awk {'print $NF'}) -eq 0 ] ; then
        sysctl -w vfs.generic.fuse4x.tunables.allow_other=1
      fi ;;

    * )
      echo "Architecture $sys_arch is not supported"
      exit 1 ;;
  esac
}

get_attr()
{
  attr_name=$1
  path=$2
  if [ "x$path" = "x" ]; then
    path=.
  fi

  case $sys_arch in
    Linux )
      attr_value=$(attr -q -g $attr_name $path 2>/dev/null || exit 33) ;;

    Darwin )
      attr_value=$(xattr -p user.$attr_name $path 2>/dev/null || exit 33) ;;

    * )
      echo "Architecture $sys_arch is not supported"
      exit 1 ;;
   esac
}

case "$1" in
  setup)
    if [ `id -u` -ne 0 ]; then
      echo "root privileges required"
      exit 1
    fi
    shift 1
    cvmfs_setup $@
    RETVAL=$?
    ;;

  chksetup)
    if [ `id -u` -ne 0 ]; then
      echo "root privileges required"
      exit 1
    fi
    shift 1
    cvmfs_chksetup
    RETVAL=$?
    ;;

  showconfig)
    shift 1
    cvmfs_showconfig $@
    RETVAL=$?
    ;;

  stat)
    shift 1
    cvmfs_stat $@
    RETVAL=$?
    ;;

  status)
    shift 1
    cvmfs_status $@
    RETVAL=$?
    ;;

  reload)
    if [ `id -u` -ne 0 ]; then
      echo "root privileges required"
      exit 1
    fi
    shift 1
    cvmfs_reload $@
    RETVAL=$?
    ;;

  probe)
    shift 1
    cvmfs_probe
    RETVAL=$?
    ;;

  umount)
    if [ `id -u` -ne 0 ]; then
      echo "root privileges required"
      exit 1
    fi
    shift 1
    cvmfs_umount $@
    RETVAL=$?
    ;;

  wipecache)
    if [ `id -u` -ne 0 ]; then
      echo "root privileges required"
      exit 1
    fi
    shift 1
    cvmfs_umount $@
    cvmfs_wipecache $@
    RETVAL=$?
    ;;

  bugreport)
     if [ `id -u` -ne 0 ]; then
       echo "root privileges required"
       exit 1
     fi
     shift 1
     cvmfs_bugreport $@
     RETVAL=$?
     ;;

   *)
     cvmfs_config_usage
     RETVAL=0
     ;;
esac

exit $RETVAL<|MERGE_RESOLUTION|>--- conflicted
+++ resolved
@@ -158,11 +158,7 @@
 
   # Check binaries
   local binary
-<<<<<<< HEAD
-  for binary in cvmfs2 cvmfs_fsck cvmfs_talk cvmfs_server cvmfs_swissknife
-=======
   for binary in cvmfs2 cvmfs_fsck cvmfs_talk
->>>>>>> e65662e5
   do
     if ! test -f /usr/bin/$binary; then
       echo "Error: $binary not found"
