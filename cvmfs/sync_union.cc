/**
 * This file is part of the CernVM File System
 */

#include "sync_union.h"

#include "util.h"
#include "fs_traversal.h"
#include "sync_item.h"
#include "sync_mediator.h"

using namespace std;  // NOLINT

namespace publish {

SyncUnion::SyncUnion(SyncMediator *mediator,
                     const std::string &rdonly_path,
                     const std::string &union_path,
                     const std::string &scratch_path) :
  rdonly_path_(rdonly_path),
  scratch_path_(scratch_path),
  union_path_(union_path),
  mediator_(mediator)
{
  mediator_->RegisterUnionEngine(this);
}


bool SyncUnion::ProcessDirectory(const string &parent_dir,
                                 const string &dir_name)
{
  SyncItem entry(parent_dir, dir_name, kItemDir, this);

  if (entry.IsNew()) {
    mediator_->Add(entry);
    return false; // <-- recursion will stop here... all content of new directory
                  //     will be added later on by the SyncMediator
  } else { // directory already existed...
    if (entry.IsOpaqueDirectory()) { // was directory completely overwritten?
      mediator_->Replace(entry);
      return false; // <-- replace does not need any further recursion
    } else { // directory was just changed internally... only touch needed
      mediator_->Touch(entry);
      return true;
    }
  }
}


void SyncUnion::ProcessRegularFile(const string &parent_dir,
                                   const string &filename)
{
  SyncItem entry(parent_dir, filename, kItemFile, this);
  ProcessFile(entry);
}


void SyncUnion::ProcessSymlink(const string &parent_dir,
                               const string &link_name)
{
  SyncItem entry(parent_dir, link_name, kItemSymlink, this);
  ProcessFile(entry);
}


void SyncUnion::ProcessFile(SyncItem &entry) {
  // Process whiteout prefix
  if (IsWhiteoutEntry(entry)) {
    string actual_filename = UnwindWhiteoutFilename(entry.filename());
    entry.MarkAsWhiteout(actual_filename);
    mediator_->Remove(entry);
  } else {
    // Process normal file
    if (entry.IsNew()) {
      mediator_->Add(entry);
    } else {
      mediator_->Touch(entry);
    }
  }
}


void SyncUnion::EnterDirectory(const string &parent_dir,
                               const string &dir_name)
{
  SyncItem entry(parent_dir, dir_name, kItemDir, this);
  mediator_->EnterDirectory(entry);
}


void SyncUnion::LeaveDirectory(const string &parent_dir,
                               const string &dir_name)
{
  SyncItem entry(parent_dir, dir_name, kItemDir, this);
	mediator_->LeaveDirectory(entry);
}


SyncUnionAufs::SyncUnionAufs(SyncMediator *mediator,
                             const std::string &rdonly_path,
                             const std::string &union_path,
                             const std::string &scratch_path) :
SyncUnion(mediator, rdonly_path, union_path, scratch_path) {

	// Ignored filenames
	ignore_filenames_.insert(".wh..wh..tmp");
	ignore_filenames_.insert(".wh..wh.plnk");
	ignore_filenames_.insert(".wh..wh.aufs");
  ignore_filenames_.insert(".wh..wh.orph");
	ignore_filenames_.insert(".wh..wh..opq");

	// set the whiteout prefix AUFS preceeds for every whiteout file
	whiteout_prefix_ = ".wh.";
}


void SyncUnionAufs::Traverse() {
	FileSystemTraversal<SyncUnionAufs>
    traversal(this, scratch_path(), true);

  traversal.fn_enter_dir = &SyncUnionAufs::EnterDirectory;
	traversal.fn_leave_dir = &SyncUnionAufs::LeaveDirectory;
	traversal.fn_new_file = &SyncUnionAufs::ProcessRegularFile;
<<<<<<< HEAD
	traversal.fn_ignore_file = &SyncUnionAufs::IgnoreFilePredicate;
=======
	traversal.fn_ignore_file = &SyncUnionAufs::IgnoreFileP;
>>>>>>> 528923b7
	traversal.fn_new_dir_prefix = &SyncUnionAufs::ProcessDirectory;
	traversal.fn_new_symlink = &SyncUnionAufs::ProcessSymlink;

	traversal.Recurse(scratch_path());
}


bool SyncUnionAufs::IsWhiteoutEntry(const SyncItem &entry) const {
  return entry.filename().substr(0, whiteout_prefix_.length()) ==
         whiteout_prefix_;
}

bool SyncUnionAufs::IsOpaqueDirectory(const SyncItem &directory) const {
  return FileExists(directory.GetScratchPath() + "/.wh..wh..opq");
}

string SyncUnionAufs::UnwindWhiteoutFilename(const string &filename) const {
  return filename.substr(whiteout_prefix_.length());
}

<<<<<<< HEAD
bool SyncUnionAufs::IgnoreFilePredicate(const string &parent_dir,
                                        const string &filename) {
  return (ignore_filenames_.find(filename) != ignore_filenames_.end());
}
=======
bool SyncUnionAufs::IgnoreFileP(const string &parent_dir,
                                const string &filename)
{
  return (ignore_filenames_.find(filename) != ignore_filenames_.end());
}


SyncUnionOverlayfs::SyncUnionOverlayfs(SyncMediator *mediator,
                             const std::string &rdonly_path,
                             const std::string &union_path,
                             const std::string &scratch_path) :
SyncUnion(mediator, rdonly_path, union_path, scratch_path) {

}


void SyncUnionOverlayfs::Traverse() {
  FileSystemTraversal<SyncUnionOverlayfs>
    traversal(this, scratch_path(), true, this->GetIgnoreFilenames());

  traversal.fn_enter_dir = &SyncUnionOverlayfs::EnterDirectory;
  traversal.fn_leave_dir = &SyncUnionOverlayfs::LeaveDirectory;
  traversal.fn_new_file = &SyncUnionOverlayfs::ProcessRegularFile;
  traversal.fn_new_dir_prefix = &SyncUnionOverlayfs::ProcessDirectory;
  traversal.fn_new_symlink = &SyncUnionOverlayfs::ProcessSymlink;
  
  traversal.Recurse(scratch_path());
}


bool SyncUnionOverlayfs::IsWhiteoutEntry(const SyncItem &entry) const {
  return (entry.IsSymlink() && 
	  (platform_readlink32(entry.GetScratchPath()) == "(overlay-whiteout)") && 
	  (platform_lgetxattr32(entry.GetScratchPath(), "trusted.overlay.whiteout") == "y"));
}

bool SyncUnionOverlayfs::IsOpaqueDirectory(const SyncItem &directory) const {
  return (platform_lgetxattr32(directory.GetScratchPath(), "trusted.overlay.opaque") == "y");
}

string SyncUnionOverlayfs::UnwindWhiteoutFilename(const string &filename) const {
  return filename;
}

set<string> SyncUnionOverlayfs::GetIgnoreFilenames() const {
  std::set<string> empty;
  return empty;
}
>>>>>>> 528923b7


}  // namespace sync<|MERGE_RESOLUTION|>--- conflicted
+++ resolved
@@ -121,11 +121,7 @@
   traversal.fn_enter_dir = &SyncUnionAufs::EnterDirectory;
 	traversal.fn_leave_dir = &SyncUnionAufs::LeaveDirectory;
 	traversal.fn_new_file = &SyncUnionAufs::ProcessRegularFile;
-<<<<<<< HEAD
 	traversal.fn_ignore_file = &SyncUnionAufs::IgnoreFilePredicate;
-=======
-	traversal.fn_ignore_file = &SyncUnionAufs::IgnoreFileP;
->>>>>>> 528923b7
 	traversal.fn_new_dir_prefix = &SyncUnionAufs::ProcessDirectory;
 	traversal.fn_new_symlink = &SyncUnionAufs::ProcessSymlink;
 
@@ -146,15 +142,8 @@
   return filename.substr(whiteout_prefix_.length());
 }
 
-<<<<<<< HEAD
 bool SyncUnionAufs::IgnoreFilePredicate(const string &parent_dir,
                                         const string &filename) {
-  return (ignore_filenames_.find(filename) != ignore_filenames_.end());
-}
-=======
-bool SyncUnionAufs::IgnoreFileP(const string &parent_dir,
-                                const string &filename)
-{
   return (ignore_filenames_.find(filename) != ignore_filenames_.end());
 }
 
@@ -200,7 +189,6 @@
   std::set<string> empty;
   return empty;
 }
->>>>>>> 528923b7
 
 
 }  // namespace sync