/**
 * This file is part of the CernVM File System.
 */

#include "cvmfs_config.h"
#include "fuse_remount.h"

#include <errno.h>
#include <poll.h>
#include <unistd.h>

#include <cassert>
#include <cstdlib>
#include <cstring>

#include "backoff.h"
#include "catalog_mgr_client.h"
#include "fuse_inode_gen.h"
#include "logging.h"
#include "lru_md.h"
#include "mountpoint.h"
#include "platform.h"
#include "statistics.h"
#include "util/posix.h"

using namespace std;  // NOLINT


/**
 * Executed by the trigger thread, or triggered from cvmfs_talk.  Moves into
 * drainout mode if a new catalog is available online.
 */
FuseRemounter::Status FuseRemounter::Check() {
  FenceGuard fence_guard(&fence_maintenance_);
  if (IsInMaintenanceMode())
    return kStatusMaintenance;

  LogCvmfs(kLogCvmfs, kLogDebug,
           "catalog TTL expired, checking revision against blacklists");
  if (mountpoint_->ReloadBlacklists() &&
      mountpoint_->catalog_mgr()->IsRevisionBlacklisted())
  {
    LogCvmfs(kLogCatalog, kLogDebug | kLogSyslogErr,
            "repository revision blacklisted, aborting");
    abort();
  }

  LogCvmfs(kLogCvmfs, kLogDebug, "remounting root catalog");
  catalog::LoadError retval = mountpoint_->catalog_mgr()->Remount(true);
  switch (retval) {
    case catalog::kLoadNew:
      SetOfflineMode(false);
      if (atomic_cas32(&drainout_mode_, 0, 1)) {
        // As of this point, fuse callbacks return zero as cache timeout
        LogCvmfs(kLogCvmfs, kLogDebug,
                 "new catalog revision available, "
                 "draining out meta-data caches");
        invalidator_handle_.Reset();
        invalidator_->InvalidateInodes(&invalidator_handle_);
        atomic_inc32(&drainout_mode_);
        // drainout_mode_ == 2, IsInDrainoutMode is now 'true'
      } else {
        LogCvmfs(kLogCvmfs, kLogDebug, "already in drainout mode, leaving");
      }
      return kStatusDraining;
    case catalog::kLoadFail:
    case catalog::kLoadNoSpace:
      LogCvmfs(kLogCvmfs, kLogDebug,
               "reload failed (%s), applying short term TTL",
               catalog::Code2Ascii(retval));
      SetOfflineMode(true);
      catalogs_valid_until_ = time(NULL) + MountPoint::kShortTermTTL;
      SetAlarm(MountPoint::kShortTermTTL);
      return (retval == catalog::kLoadFail) ?
             kStatusFailGeneral : kStatusFailNoSpace;
    case catalog::kLoadUp2Date: {
      LogCvmfs(kLogCvmfs, kLogDebug,
               "catalog up to date (could be offline mode)");
      SetOfflineMode(mountpoint_->catalog_mgr()->offline_mode());
      unsigned ttl = offline_mode_ ?
        MountPoint::kShortTermTTL : mountpoint_->GetEffectiveTtlSec();
      catalogs_valid_until_ = time(NULL) + ttl;
      SetAlarm(ttl);
      return kStatusUp2Date;
    }
    default:
      abort();
  }
}


/**
 * Used from the TalkManager.  Continously calls 'check' until it returns with
 * "up to date" or a failure.
 */
FuseRemounter::Status FuseRemounter::CheckSynchronously() {
  BackoffThrottle throttle;
  while (true) {
    Status status = Check();
    switch (status) {
      case kStatusDraining:
        TryFinish();
        break;
      default:
        return status;
    }
    throttle.Throttle();
  }
}


void FuseRemounter::EnterMaintenanceMode() {
  fence_maintenance_.Drain();
  atomic_cas32(&maintenance_mode_, 0, 1);
  fence_maintenance_.Open();

  // All running Check() and TryFinish() methods returned.  Both methods now
  // return immediately as noops.

  // Flush caches before reload of fuse module
  invalidator_handle_.Reset();
  invalidator_->InvalidateInodes(&invalidator_handle_);
  invalidator_handle_.WaitFor();
}

<<<<<<< HEAD

FuseRemounter::FuseRemounter(
  MountPoint *mountpoint,
  cvmfs::InodeGenerationInfo *inode_generation_info,
  struct fuse_chan **fuse_channel)
  : mountpoint_(mountpoint)
  , inode_generation_info_(inode_generation_info)
  , invalidator_(new FuseInvalidator(mountpoint->inode_tracker(), fuse_channel))
  , invalidator_handle_(static_cast<int>(mountpoint->kcache_timeout_sec()))
  , fence_(new Fence())
  , offline_mode_(false)
  , catalogs_valid_until_(MountPoint::kIndefiniteDeadline)
{
=======
FuseRemounter::FuseRemounter(MountPoint *mountpoint,
                             cvmfs::InodeGenerationInfo *inode_generation_info,
                             struct fuse_chan **fuse_channel,
                             bool fuse_notify_invalidation)
    : mountpoint_(mountpoint),
      inode_generation_info_(inode_generation_info),
      invalidator_(new FuseInvalidator(mountpoint->inode_tracker(),
                                       fuse_channel,
                                       fuse_notify_invalidation)),
      invalidator_handle_(mountpoint->kcache_timeout_sec()),
      fence_(new Fence()),
      offline_mode_(false),
      catalogs_valid_until_(MountPoint::kIndefiniteDeadline) {
>>>>>>> 35ff3b40
  memset(&thread_remount_trigger_, 0, sizeof(thread_remount_trigger_));
  pipe_remount_trigger_[0] = pipe_remount_trigger_[1] = -1;
  atomic_init32(&drainout_mode_);
  atomic_init32(&maintenance_mode_);
  atomic_init32(&critical_section_);
}

FuseRemounter::~FuseRemounter() {
  if (HasRemountTrigger()) {
    char quit = 'Q';
    WritePipe(pipe_remount_trigger_[1], &quit, 1);
    pthread_join(thread_remount_trigger_, NULL);
    ClosePipe(pipe_remount_trigger_);
  }
  delete invalidator_;
  delete fence_;
}


/**
 * Triggers the Check() method when the catalog TTL expires.  Works essentially
 * as an alarm() timer.
 */
void *FuseRemounter::MainRemountTrigger(void *data) {
  FuseRemounter *remounter = reinterpret_cast<FuseRemounter *>(data);
  LogCvmfs(kLogCvmfs, kLogDebug, "starting remount trigger");
  char c;
  int timeout_ms = -1;
  uint64_t deadline = 0;
  struct pollfd watch_ctrl;
  watch_ctrl.fd = remounter->pipe_remount_trigger_[0];
  watch_ctrl.events = POLLIN | POLLPRI;
  while (true) {
    watch_ctrl.revents = 0;
    int retval = poll(&watch_ctrl, 1, timeout_ms);
    if (retval < 0) {
      if (errno == EINTR) {
        if (timeout_ms >= 0) {
          uint64_t now = platform_monotonic_time();
          timeout_ms = (now > deadline) ? 0 : (deadline - now) * 1000;
        }
        continue;
      }
      LogCvmfs(kLogCvmfs, kLogSyslogErr | kLogDebug,
               "remount trigger connection failure (%d)", errno);
      abort();
    }

    if (retval == 0) {
      remounter->Check();
      timeout_ms = -1;
      continue;
    }

    assert(watch_ctrl.revents != 0);

    ReadPipe(remounter->pipe_remount_trigger_[0], &c, 1);
    if (c == 'Q')
      break;
    assert(c == 'T');
    ReadPipe(remounter->pipe_remount_trigger_[0], &timeout_ms, sizeof(int));
    deadline = platform_monotonic_time() + timeout_ms / 1000;
  }
  LogCvmfs(kLogCvmfs, kLogDebug, "stopping remount trigger");
  return NULL;
}


void FuseRemounter::SetAlarm(int timeout) {
  // Remounting could be called for a non auto-update repository
  if (!HasRemountTrigger())
    return;

  timeout *= 1000;  // timeout given in ms
  const unsigned buf_size = 1 + sizeof(int);
  char buf[buf_size];
  buf[0] = 'T';
  memcpy(&buf[1], &timeout, sizeof(timeout));
  WritePipe(pipe_remount_trigger_[1], buf, buf_size);
}


void FuseRemounter::SetOfflineMode(bool value) {
  if (value == offline_mode_)
    return;
  offline_mode_ = value;

  if (offline_mode_) {
    LogCvmfs(kLogCvmfs, kLogDebug | kLogSyslogWarn,
             "warning, could not apply updated catalog revision, "
             "entering offline mode");
    perf::Inc(mountpoint_->file_system()->n_io_error());
  } else {
    LogCvmfs(kLogCvmfs, kLogDebug | kLogSyslog, "recovered from offline mode");
  }
}


void FuseRemounter::Spawn() {
  invalidator_->Spawn();
  if (!mountpoint_->fixed_catalog()) {
    MakePipe(pipe_remount_trigger_);
    int retval = pthread_create(
      &thread_remount_trigger_, NULL, MainRemountTrigger, this);
    assert(retval == 0);

    SetOfflineMode(mountpoint_->catalog_mgr()->offline_mode());
    unsigned ttl = offline_mode_ ?
      MountPoint::kShortTermTTL : mountpoint_->GetEffectiveTtlSec();
    catalogs_valid_until_ = time(NULL) + ttl;
    SetAlarm(ttl);
  }
}


/**
 * Applies a previously started remount operation.  This is called from the
 * fuse callbacks or from CheckSynchronously().  Usually, the method quits
 * immediately except when a new catalog is available and the kernel caches are
 * flushed.
 */
void FuseRemounter::TryFinish() {
  FenceGuard fence_guard(&fence_maintenance_);
  if (IsInMaintenanceMode())
    return;
  if (!EnterCriticalSection())
    return;
  if (!IsInDrainoutMode()) {
    LeaveCriticalSection();
    return;
  }

  // No one else is in this code path and we have a valid FuseInvalidator handle

  if (!invalidator_handle_.IsDone()) {
    LeaveCriticalSection();
    return;
  }
  LogCvmfs(kLogCvmfs, kLogDebug, "caches drained out, applying new catalog");

  // No new inserts into caches
  mountpoint_->inode_cache()->Pause();
  mountpoint_->path_cache()->Pause();
  mountpoint_->md5path_cache()->Pause();
  mountpoint_->inode_cache()->Drop();
  mountpoint_->path_cache()->Drop();
  mountpoint_->md5path_cache()->Drop();

  // Ensure that all Fuse callbacks left the catalog query code
  fence_->Drain();
  catalog::LoadError retval = mountpoint_->catalog_mgr()->Remount(false);
  if (mountpoint_->inode_annotation()) {
    inode_generation_info_->inode_generation =
      mountpoint_->inode_annotation()->GetGeneration();
  }
  mountpoint_->ReEvaluateAuthz();
  fence_->Open();

  mountpoint_->inode_cache()->Resume();
  mountpoint_->path_cache()->Resume();
  mountpoint_->md5path_cache()->Resume();

  atomic_xadd32(&drainout_mode_, -2);  // 2 --> 0, end of drainout mode

  if ((retval == catalog::kLoadFail) || (retval == catalog::kLoadNoSpace)) {
    // Can temporarily "escape" offline mode if update came from updated
    // alien cache
    SetOfflineMode(true);
    catalogs_valid_until_ = time(NULL) + MountPoint::kShortTermTTL;
    SetAlarm(MountPoint::kShortTermTTL);
  } else {
    SetOfflineMode(false);
    LogCvmfs(kLogCvmfs, kLogSyslog, "switched to catalog revision %d",
             mountpoint_->catalog_mgr()->GetRevision());
    catalogs_valid_until_ = time(NULL) + mountpoint_->GetEffectiveTtlSec();
    SetAlarm(mountpoint_->GetEffectiveTtlSec());
  }

  LeaveCriticalSection();
}<|MERGE_RESOLUTION|>--- conflicted
+++ resolved
@@ -123,21 +123,6 @@
   invalidator_handle_.WaitFor();
 }
 
-<<<<<<< HEAD
-
-FuseRemounter::FuseRemounter(
-  MountPoint *mountpoint,
-  cvmfs::InodeGenerationInfo *inode_generation_info,
-  struct fuse_chan **fuse_channel)
-  : mountpoint_(mountpoint)
-  , inode_generation_info_(inode_generation_info)
-  , invalidator_(new FuseInvalidator(mountpoint->inode_tracker(), fuse_channel))
-  , invalidator_handle_(static_cast<int>(mountpoint->kcache_timeout_sec()))
-  , fence_(new Fence())
-  , offline_mode_(false)
-  , catalogs_valid_until_(MountPoint::kIndefiniteDeadline)
-{
-=======
 FuseRemounter::FuseRemounter(MountPoint *mountpoint,
                              cvmfs::InodeGenerationInfo *inode_generation_info,
                              struct fuse_chan **fuse_channel,
@@ -145,13 +130,11 @@
     : mountpoint_(mountpoint),
       inode_generation_info_(inode_generation_info),
       invalidator_(new FuseInvalidator(mountpoint->inode_tracker(),
-                                       fuse_channel,
-                                       fuse_notify_invalidation)),
-      invalidator_handle_(mountpoint->kcache_timeout_sec()),
+                                       fuse_channel, fuse_notify_invalidation)),
+      invalidator_handle_(static_cast<int>(mountpoint->kcache_timeout_sec())),
       fence_(new Fence()),
       offline_mode_(false),
       catalogs_valid_until_(MountPoint::kIndefiniteDeadline) {
->>>>>>> 35ff3b40
   memset(&thread_remount_trigger_, 0, sizeof(thread_remount_trigger_));
   pipe_remount_trigger_[0] = pipe_remount_trigger_[1] = -1;
   atomic_init32(&drainout_mode_);
