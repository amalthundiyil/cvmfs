/**
 * This file is part of the CernVM File System.
 */

#include "catalog_diff_tool.h"

#include "catalog.h"
#include "download.h"
#include "hash.h"
#include "logging.h"
#include "util/posix.h"

namespace {
const uint64_t kLastInode = uint64_t(-1);

void AppendFirstEntry(catalog::DirectoryEntryList* entry_list) {
  catalog::DirectoryEntry empty_entry;
  entry_list->push_back(empty_entry);
}

void AppendLastEntry(catalog::DirectoryEntryList* entry_list) {
  assert(!entry_list->empty());
  catalog::DirectoryEntry last_entry;
  last_entry.set_inode(kLastInode);
  entry_list->push_back(last_entry);
}

bool IsSmaller(const catalog::DirectoryEntry& a,
               const catalog::DirectoryEntry& b) {
  bool a_is_first = (a.inode() == catalog::DirectoryEntryBase::kInvalidInode);
  bool a_is_last = (a.inode() == kLastInode);
  bool b_is_first = (b.inode() == catalog::DirectoryEntryBase::kInvalidInode);
  bool b_is_last = (b.inode() == kLastInode);

  if (a_is_last || b_is_first) return false;
  if (a_is_first) return !b_is_first;
  if (b_is_last) return !a_is_last;
  return a.name() < b.name();
}

catalog::SimpleCatalogManager* OpenCatalogManager(
    const std::string& repo_path, const std::string& temp_dir,
    const shash::Any& root_hash, download::DownloadManager* download_manager,
    perf::Statistics* stats) {
  catalog::SimpleCatalogManager* mgr = new catalog::SimpleCatalogManager(
      root_hash, repo_path, temp_dir, download_manager, stats, true);
  mgr->Init();

  return mgr;
}

}  // namespace

CatalogDiffTool::CatalogDiffTool(const std::string& repo_path,
                                 const shash::Any& old_root_hash,
                                 const shash::Any& new_root_hash,
                                 const std::string& temp_dir_prefix,
                                 download::DownloadManager* download_manager)
    : repo_path_(repo_path),
      old_root_hash_(old_root_hash),
      new_root_hash_(new_root_hash),
      temp_dir_prefix_(temp_dir_prefix),
      download_manager_(download_manager),
      old_catalog_mgr_(),
      new_catalog_mgr_() {}

CatalogDiffTool::~CatalogDiffTool() {
  RemoveTree(temp_dir_old_);
  RemoveTree(temp_dir_new_);
}

bool CatalogDiffTool::Init() {
  // Create a temp directory
  temp_dir_old_ = CreateTempDir(temp_dir_prefix_);
  temp_dir_new_ = CreateTempDir(temp_dir_prefix_);

  // Old catalog from release manager machine (before lease)
  old_catalog_mgr_ =
      OpenCatalogManager(repo_path_, temp_dir_old_, old_root_hash_,
                         download_manager_, &stats_old_);

  // New catalog from release manager machine (before lease)
  new_catalog_mgr_ =
      OpenCatalogManager(repo_path_, temp_dir_new_, new_root_hash_,
                         download_manager_, &stats_new_);

  if (!old_catalog_mgr_.IsValid()) {
    LogCvmfs(kLogCvmfs, kLogStderr, "Could not open old catalog");
    return false;
  }

  if (!new_catalog_mgr_.IsValid()) {
    LogCvmfs(kLogCvmfs, kLogStderr, "Could not open new catalog");
    return false;
  }

  return true;
}

<<<<<<< HEAD
bool CatalogDiffTool::Run(const PathString& path) {
  DiffRec(path);

=======
>>>>>>> 13c70433
  return true;
}

void CatalogDiffTool::DiffRec(const PathString& path) {
  catalog::DirectoryEntryList old_listing;
  AppendFirstEntry(&old_listing);
  old_catalog_mgr_->Listing(path, &old_listing);
  AppendLastEntry(&old_listing);

  catalog::DirectoryEntryList new_listing;
  AppendFirstEntry(&new_listing);
  new_catalog_mgr_->Listing(path, &new_listing);
  AppendLastEntry(&new_listing);

  unsigned i_from = 0, size_from = old_listing.size();
  unsigned i_to = 0, size_to = new_listing.size();
  while ((i_from < size_from) || (i_to < size_to)) {
    const catalog::DirectoryEntry old_entry = old_listing[i_from];
    const catalog::DirectoryEntry new_entry = new_listing[i_to];

    PathString old_path(path);
    old_path.Append("/", 1);
    old_path.Append(old_entry.name().GetChars(), old_entry.name().GetLength());
    PathString new_path(path);
    new_path.Append("/", 1);
    new_path.Append(new_entry.name().GetChars(), new_entry.name().GetLength());

    if (IsSmaller(new_entry, old_entry)) {
      i_to++;
      XattrList xattrs;
      if (new_entry.HasXattrs()) {
        new_catalog_mgr_->LookupXattrs(new_path, &xattrs);
      }
      ReportAddition(new_path, new_entry, xattrs);
      continue;
    } else if (IsSmaller(old_entry, new_entry)) {
      i_from++;
      ReportRemoval(old_path, old_entry);
      continue;
    }

    assert(old_path == new_path);
    i_from++;
    i_to++;
    if (old_entry.CompareTo(new_entry) > 0) {
      ReportModification(old_path, old_entry, new_entry);
    }
    if (!old_entry.IsDirectory() || !new_entry.IsDirectory()) continue;

    // Recursion
    catalog::DirectoryEntryBase::Differences diff =
        old_entry.CompareTo(new_entry);
    if ((diff == catalog::DirectoryEntryBase::Difference::kIdentical) &&
        old_entry.IsNestedCatalogMountpoint()) {
      // Early recursion stop if nested catalogs are identical
      shash::Any id_nested_from, id_nested_to;
      id_nested_from = old_catalog_mgr_->GetNestedCatalogHash(old_path);
      id_nested_to = new_catalog_mgr_->GetNestedCatalogHash(new_path);
      assert(!id_nested_from.IsNull() && !id_nested_to.IsNull());
      if (id_nested_from == id_nested_to) continue;
    }

    DiffRec(old_path);
  }
}<|MERGE_RESOLUTION|>--- conflicted
+++ resolved
@@ -97,12 +97,9 @@
   return true;
 }
 
-<<<<<<< HEAD
 bool CatalogDiffTool::Run(const PathString& path) {
   DiffRec(path);
 
-=======
->>>>>>> 13c70433
   return true;
 }
 
