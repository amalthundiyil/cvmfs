--- conflicted
+++ resolved
@@ -20,123 +20,6 @@
 const int kSqliteThreadMem = 4;  /**< TODO SQLite3 heap limit per thread */
 
 
-<<<<<<< HEAD
-void DeltaCounters::SetZero() {
-  d_self_regular = d_self_symlink = d_self_dir = d_self_nested =
-  d_subtree_regular = d_subtree_symlink = d_subtree_dir =
-  d_subtree_nested = 0;
-}
-
-
-void DeltaCounters::DeltaDirent(const DirectoryEntry &dirent, const int delta) {
-  if (dirent.IsRegular())
-    d_self_regular += delta;
-  else if (dirent.IsLink())
-    d_self_symlink += delta;
-  else if (dirent.IsDirectory())
-    d_self_dir += delta;
-  else
-    assert(false);
-}
-
-
-void DeltaCounters::InitWithCounters(const Counters &counters) {
-  d_self_regular    = counters.self_regular;
-  d_self_symlink    = counters.self_symlink;
-  d_self_dir        = counters.self_dir;
-  d_self_nested     = counters.self_nested;
-  d_subtree_regular = counters.subtree_regular;
-  d_subtree_symlink = counters.subtree_symlink;
-  d_subtree_dir     = counters.subtree_dir;
-  d_subtree_nested  = counters.subtree_nested;
-}
-
-
-void DeltaCounters::PopulateToParent(DeltaCounters *parent) const {
-  parent->d_subtree_regular += d_self_regular + d_subtree_regular;
-  parent->d_subtree_symlink += d_self_symlink + d_subtree_symlink;
-  parent->d_subtree_dir += d_self_dir + d_subtree_dir;
-  parent->d_subtree_nested += d_self_nested + d_subtree_nested;
-}
-
-
-void Counters::ApplyDelta(const DeltaCounters &delta) {
-  self_regular += delta.d_self_regular;
-  self_symlink += delta.d_self_symlink;
-  self_dir += delta.d_self_dir;
-  self_nested += delta.d_self_nested;
-  subtree_regular += delta.d_subtree_regular;
-  subtree_symlink += delta.d_subtree_symlink;
-  subtree_dir += delta.d_subtree_dir;
-  subtree_nested += delta.d_subtree_nested;
-}
-
-
-void Counters::AddAsSubtree(DeltaCounters *delta) {
-  delta->d_subtree_regular += self_regular + subtree_regular;
-  delta->d_subtree_symlink += self_symlink + subtree_symlink;
-  delta->d_subtree_dir += self_dir + subtree_dir;
-  delta->d_subtree_nested += self_nested + subtree_nested;
-}
-
-
-void Counters::MergeIntoParent(DeltaCounters *parent_delta) {
-  parent_delta->d_self_regular += self_regular;
-  parent_delta->d_subtree_regular -= self_regular;
-  parent_delta->d_self_symlink += self_symlink;
-  parent_delta->d_subtree_symlink -= self_symlink;
-  parent_delta->d_self_dir += self_dir;
-  parent_delta->d_subtree_dir -= self_dir;
-  parent_delta->d_self_nested += self_nested;
-  parent_delta->d_subtree_nested -= self_nested;
-}
-
-
-uint64_t Counters::GetSelfEntries() const {
-  return self_regular + self_symlink + self_dir;
-}
-
-
-uint64_t Counters::GetSubtreeEntries() const {
-  return subtree_regular + subtree_symlink + subtree_dir;
-}
-
-
-uint64_t Counters::GetAllEntries() const {
-  return GetSelfEntries() + GetSubtreeEntries();
-}
-
-
-bool Counters::ReadCounters(const Database &database) {
-  SqlGetCounter sql_counter(database);
-  bool retval =
-    GetCounter(sql_counter, "self_regular",    &self_regular)    &&
-    GetCounter(sql_counter, "self_symlink",    &self_symlink)    &&
-    GetCounter(sql_counter, "self_dir",        &self_dir)        &&
-    GetCounter(sql_counter, "self_nested",     &self_nested)     &&
-    GetCounter(sql_counter, "subtree_regular", &subtree_regular) &&
-    GetCounter(sql_counter, "subtree_symlink", &subtree_symlink) &&
-    GetCounter(sql_counter, "subtree_dir",     &subtree_dir)     &&
-    GetCounter(sql_counter, "subtree_nested",  &subtree_nested);
-
-  return retval;
-}
-
-
-bool Counters::GetCounter(      SqlGetCounter  &sql,
-                          const std::string    &counter_name,
-                          uint64_t *counter) const {
-  const bool retval = sql.BindCounter(counter_name) &&
-                      sql.FetchRow();
-  if (!retval) return false;
-  *counter = sql.GetCounter();
-  sql.Reset();
-  return true;
-}
-
-
-=======
->>>>>>> 442d01e4
 /**
  * Open a catalog outside the framework of a catalog manager.
  */
@@ -475,19 +358,6 @@
 
 
 /**
-<<<<<<< HEAD
- * Receive catalog statistics
- */
-bool Catalog::GetCounters(Counters *counters) const {
-  if (!database_)
-    return false;
-  return counters->ReadCounters(database());
-}
-
-
-/**
-=======
->>>>>>> 442d01e4
  * Determine the actual inode of a DirectoryEntry.
  * The first used entry from a hardlink group deterimines the inode of the
  * others.
