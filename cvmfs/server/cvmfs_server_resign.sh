#
# This file is part of the CernVM File System
# This script takes care of creating, removing, and maintaining repositories
# on a Stratum 0/1 server
#
# Implementation of the "cvmfs_server resign" command

# This file depends on fuctions implemented in the following files:
# - cvmfs_server_util.sh
# - cvmfs_server_common.sh

cvmfs_server_resign() {
  local names
  local retcode=0
<<<<<<< HEAD
  local expire_days
  local require_repo_config=1
  local sign_published=0

  # parameter handling
  OPTIND=1
  while getopts "d:np" option; do
    case $option in
      d)
        expire_days=$OPTARG
      ;;
      n)
        require_repo_config=0
      ;;
      p)
        sign_published=1
=======
  local whitelist_path

  # parameter handling
  OPTIND=1
  while getopts "w:" option; do
    case $option in
      w)
        whitelist_path=$OPTARG
>>>>>>> cc94fa37
      ;;
      ?)
        shift $(($OPTIND-2))
        usage "Command resign: Unrecognized option: $1"
      ;;
    esac
  done

  # get repository names
  shift $(($OPTIND-1))
  check_parameter_count_for_multiple_repositories $#
  names=$(get_or_guess_multiple_repository_names "$@")
<<<<<<< HEAD
  [ $require_repo_config -eq 0 ] || check_multiple_repository_existence "$names"
=======
  [ -n "$whitelist_path" ] || check_multiple_repository_existence "$names"
>>>>>>> cc94fa37

  # sanity checks
  [ $sign_published -eq 0 ] || [ -n "$expire_days" ] || die "Cannot use -d with -p"
  [ $sign_published -eq 0 ] || [ $require_repo_config -eq 1 ] || die "Cannot use -n with -p"
  [ $sign_published -eq 1 ] || is_root || die "Only root can resign whitelists"

  for name in $names; do

<<<<<<< HEAD
    if [ $require_repo_config -eq 1 ]; then
      # sanity checks
=======
    # sanity checks
    if [ -z "$whitelist_path" ]; then
>>>>>>> cc94fa37
      is_stratum0 $name  || { echo "Repository $name is not a stratum 0 repository"; retcode=1; continue; }
      health_check $name || { echo "Repository $name is not healthy"; retcode=1; continue; }

      # get repository information
      load_repo_config $name

      # check if repository is compatible to the installed CernVM-FS version
      check_repository_compatibility $name

      # do it!
<<<<<<< HEAD
      if [ $sign_published -eq 1 ]; then
        # This is intended to be used when a repository key has been changed
        # It re-uses everything from an old .cvmfspublished except the
        #  certificate hash, signature, and timestamp.

        echo -n "Signing .cvmfspublished... "
        local manifest="${CVMFS_SPOOL_DIR}/tmp/manifest"
        local manifest_url="${CVMFS_STRATUM0}/.cvmfspublished"
        local user_shell="$(get_user_shell $name)"
        # create the temporary manifest file with user permission first
        #  which will work whether running as the user or root
        $user_shell "> $manifest"
        local old_manifest
        old_manifest="`get_item $name $manifest_url`" || die "fail (manifest download)!"
        # overwriting will not change the owner
        echo "$old_manifest" | strip_manifest_signature - > $manifest
        sign_manifest $name $manifest
        echo "done"

      else

        create_whitelist $name $CVMFS_USER \
            ${CVMFS_UPSTREAM_STORAGE} ${CVMFS_SPOOL_DIR}/tmp "$expire_days"

      fi
    else
      # do not require repository configuration, just the whitelist file
      local whitelist_path=${DEFAULT_LOCAL_STORAGE}/$name/.cvmfswhitelist
=======
      create_whitelist $name $CVMFS_USER \
          ${CVMFS_UPSTREAM_STORAGE} \
          ${CVMFS_SPOOL_DIR}/tmp
    else
      # do not require repository configuration, just the whitelist file
>>>>>>> cc94fa37
      [ -f $whitelist_path ] || { echo "$whitelist_path does not exist!"; retcode=1; continue; }

      local user tmpdir
      user="`stat --format=%U $whitelist_path`"
      tmpdir="`mktemp -d`"
      trap "rm -rf $tmpdir" EXIT HUP INT TERM

<<<<<<< HEAD
      create_whitelist $name $user "" $tmpdir "$expire_days" 1
=======
      create_whitelist $name $user "" $tmpdir $whitelist_path
>>>>>>> cc94fa37

      rm -rf $tmpdir
      trap - EXIT HUP INT TERM
    fi

  done

  return $retcode
}

<|MERGE_RESOLUTION|>--- conflicted
+++ resolved
@@ -12,33 +12,22 @@
 cvmfs_server_resign() {
   local names
   local retcode=0
-<<<<<<< HEAD
   local expire_days
-  local require_repo_config=1
+  local whitelist_path
   local sign_published=0
 
   # parameter handling
   OPTIND=1
-  while getopts "d:np" option; do
+  while getopts "d:pw:" option; do
     case $option in
       d)
         expire_days=$OPTARG
       ;;
-      n)
-        require_repo_config=0
-      ;;
       p)
         sign_published=1
-=======
-  local whitelist_path
-
-  # parameter handling
-  OPTIND=1
-  while getopts "w:" option; do
-    case $option in
+      ;;
       w)
         whitelist_path=$OPTARG
->>>>>>> cc94fa37
       ;;
       ?)
         shift $(($OPTIND-2))
@@ -51,11 +40,7 @@
   shift $(($OPTIND-1))
   check_parameter_count_for_multiple_repositories $#
   names=$(get_or_guess_multiple_repository_names "$@")
-<<<<<<< HEAD
-  [ $require_repo_config -eq 0 ] || check_multiple_repository_existence "$names"
-=======
   [ -n "$whitelist_path" ] || check_multiple_repository_existence "$names"
->>>>>>> cc94fa37
 
   # sanity checks
   [ $sign_published -eq 0 ] || [ -n "$expire_days" ] || die "Cannot use -d with -p"
@@ -64,13 +49,8 @@
 
   for name in $names; do
 
-<<<<<<< HEAD
-    if [ $require_repo_config -eq 1 ]; then
+    if [ -z "$whitelist_path" ]; then
       # sanity checks
-=======
-    # sanity checks
-    if [ -z "$whitelist_path" ]; then
->>>>>>> cc94fa37
       is_stratum0 $name  || { echo "Repository $name is not a stratum 0 repository"; retcode=1; continue; }
       health_check $name || { echo "Repository $name is not healthy"; retcode=1; continue; }
 
@@ -81,7 +61,6 @@
       check_repository_compatibility $name
 
       # do it!
-<<<<<<< HEAD
       if [ $sign_published -eq 1 ]; then
         # This is intended to be used when a repository key has been changed
         # It re-uses everything from an old .cvmfspublished except the
@@ -109,14 +88,6 @@
       fi
     else
       # do not require repository configuration, just the whitelist file
-      local whitelist_path=${DEFAULT_LOCAL_STORAGE}/$name/.cvmfswhitelist
-=======
-      create_whitelist $name $CVMFS_USER \
-          ${CVMFS_UPSTREAM_STORAGE} \
-          ${CVMFS_SPOOL_DIR}/tmp
-    else
-      # do not require repository configuration, just the whitelist file
->>>>>>> cc94fa37
       [ -f $whitelist_path ] || { echo "$whitelist_path does not exist!"; retcode=1; continue; }
 
       local user tmpdir
@@ -124,11 +95,7 @@
       tmpdir="`mktemp -d`"
       trap "rm -rf $tmpdir" EXIT HUP INT TERM
 
-<<<<<<< HEAD
-      create_whitelist $name $user "" $tmpdir "$expire_days" 1
-=======
-      create_whitelist $name $user "" $tmpdir $whitelist_path
->>>>>>> cc94fa37
+      create_whitelist $name $user "" $tmpdir "$expire_days" $whitelist_path
 
       rm -rf $tmpdir
       trap - EXIT HUP INT TERM
