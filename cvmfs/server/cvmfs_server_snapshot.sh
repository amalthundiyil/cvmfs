--- conflicted
+++ resolved
@@ -142,9 +142,6 @@
         -a $retries $with_history $with_reflog         \
            $initial_snapshot_flag $timestamp_threshold $log_level"
 
-<<<<<<< HEAD
-    upload_timestamp_file $alias_name snapshot
-=======
     update_repo_status $alias_name last_snapshot "`date --utc`"
 
     # this part is deprecated but keep for now for backward compatibility
@@ -154,7 +151,6 @@
       -i $last_snapshot_tmp                                \
       -o .cvmfs_last_snapshot"
     $user_shell "rm -f $last_snapshot_tmp"
->>>>>>> 08c80f2e
 
     # run the automatic garbage collection (if configured)
     if has_auto_garbage_collection_enabled $alias_name; then
