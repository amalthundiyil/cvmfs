/**
 * This file is part of the CernVM File System.
 *
 * Steers the booting of CernVM-FS repositories.
 */

#ifndef CVMFS_MOUNTPOINT_H_
#define CVMFS_MOUNTPOINT_H_

#include <pthread.h>
#include <unistd.h>

#include <ctime>
#include <set>
#include <string>
#include <vector>

#include "cache.h"
#include "gtest/gtest_prod.h"
#include "hash.h"
#include "loader.h"
#include "util/pointer.h"

class AuthzAttachment;
class AuthzFetcher;
class AuthzSessionManager;
class BackoffThrottle;
class CacheManager;
namespace catalog {
class ClientCatalogManager;
class InodeGenerationAnnotation;
}
struct ChunkTables;
namespace cvmfs {
class Fetcher;
class Uuid;
}
namespace download {
class DownloadManager;
}
namespace glue {
class InodeTracker;
}
namespace lru {
class InodeCache;
class Md5PathCache;
class PathCache;
}
class OptionsManager;
namespace perf {
class Counter;
class Statistics;
}
namespace signature {
class SignatureManager;
}
class SimpleChunkTables;
class Tracer;


/**
 * Construction of FileSystem and MountPoint can go wrong.  In this case, we'd
 * like to know why.  This is a base class for both FileSystem and MountPoint.
 */
class BootFactory {
 public:
  BootFactory() : boot_status_(loader::kFailUnknown) { }
  bool IsValid() { return boot_status_ == loader::kFailOk; }
  loader::Failures boot_status() { return boot_status_; }
  std::string boot_error() { return boot_error_; }

  /**
   * Used in the fuse module to artificially set boot errors that are specific
   * to the fuse boot procedure.
   */
  void set_boot_status(loader::Failures code) { boot_status_ = code; }

 protected:
  loader::Failures boot_status_;
  std::string boot_error_;
};


/**
 * The FileSystem object initializes cvmfs' global state.  It sets up sqlite and
 * the cache directory and it can contain multiple mount points.  It currently
 * does so only for libcvmfs; the cvmfs fuse module has exactly one FileSystem
 * object and one MountPoint object.
 */
class FileSystem : SingleCopy, public BootFactory {
  FRIEND_TEST(T_MountPoint, MkCacheParm);
  FRIEND_TEST(T_MountPoint, CacheSettings);
  FRIEND_TEST(T_MountPoint, CheckInstanceName);
  FRIEND_TEST(T_MountPoint, CheckPosixCacheSettings);

 public:
  enum Type {
    kFsFuse = 0,
    kFsLibrary
  };

  struct FileSystemInfo {
    FileSystemInfo()
      : type(kFsFuse)
      , options_mgr(NULL)
      , wait_workspace(false)
      , foreground(false) { }
    /**
     * Name can is used to identify this particular instance of cvmfs in the
     * cache (directory).  Normally it is the fully qualified repository name.
     * For libcvmfs and in other special mount conditions, it can be something
     * else.  Only file systems with different names can share a cache because
     * the name is part of a lock file.
     */
    std::string name;

    /**
     * Used to fork & execve into different flavors of the binary, e.g. the
     * quota manager.
     */
    std::string exe_path;

    /**
     * Fuse mount point or libcvmfs.
     */
    Type type;

    /**
     * All further configuration has to be present in the options manager.
     */
    OptionsManager *options_mgr;

    /**
     * Decides if FileSystem construction should block if the workspace is
     * currently taken.  This is used to coordinate fuse mounts where the next
     * mount happens while the previous fuse module is not yet fully cleaned
     * up.
     */
    bool wait_workspace;
    /**
     * The fuse module should not daemonize.  That means the quota manager
     * should not daemonize, too, but print debug messages to stdout.
     */
    bool foreground;
  };

  /**
   * No NFS maps.
   */
  static const unsigned kNfsNone = 0x00;
  /**
   * Normal NFS maps by leveldb
   */
  static const unsigned kNfsMaps = 0x01;
  /**
   * NFS maps maintained by sqlite so that they can reside on an NFS mount
   */
  static const unsigned kNfsMapsHa = 0x02;

  static FileSystem *Create(const FileSystemInfo &fs_info);
  ~FileSystem();

  bool IsNfsSource() { return nfs_mode_ & kNfsMaps; }
  bool IsHaNfsSource() { return nfs_mode_ & kNfsMapsHa; }
  void ResetErrorCounters();
  void TearDown2ReadOnly();

  CacheManager *cache_mgr() { return cache_mgr_; }
  std::string cache_mgr_instance() { return cache_mgr_instance_; }
  std::string exe_path() { return exe_path_; }
  bool found_previous_crash() { return found_previous_crash_; }
  perf::Counter *n_fs_dir_open() { return n_fs_dir_open_; }
  perf::Counter *n_fs_forget() { return n_fs_forget_; }
  perf::Counter *n_fs_lookup() { return n_fs_lookup_; }
  perf::Counter *n_fs_lookup_negative() { return n_fs_lookup_negative_; }
  perf::Counter *n_fs_open() { return n_fs_open_; }
  perf::Counter *n_fs_read() { return n_fs_read_; }
  perf::Counter *n_fs_readlink() { return n_fs_readlink_; }
  perf::Counter *n_fs_stat() { return n_fs_stat_; }
  perf::Counter *n_io_error() { return n_io_error_; }
  std::string name() { return name_; }
  perf::Counter *no_open_dirs() { return no_open_dirs_; }
  perf::Counter *no_open_files() { return no_open_files_; }
  OptionsManager *options_mgr() { return options_mgr_; }
  perf::Statistics *statistics() { return statistics_; }
  Type type() { return type_; }
  cvmfs::Uuid *uuid_cache() { return uuid_cache_; }
  std::string workspace() { return workspace_; }

 private:
  /**
   * Only one instance may be alive at any given time
   */
  static bool g_alive;
  static const char *kDefaultCacheBase;  // /var/lib/cvmfs
  static const unsigned kDefaultQuotaLimit = 1024 * 1024 * 1024;  // 1GB
  static const unsigned kDefaultNfiles = 8192;  // if CVMFS_NFILES is unset
  static const char *kDefaultCacheMgrInstance;  // "default"

  struct PosixCacheSettings {
    PosixCacheSettings() :
      is_shared(false), is_alien(false), is_managed(false),
      avoid_rename(false), cache_base_defined(false), cache_dir_defined(false),
      quota_limit(0)
      { }
    bool is_shared;
    bool is_alien;
    bool is_managed;
    bool avoid_rename;
    bool cache_base_defined;
    bool cache_dir_defined;
    /**
     * Soft limit in bytes for the cache.  The quota manager removes half the
     * cache when the limit is exceeded.
     */
    int64_t quota_limit;
    std::string cache_path;
    /**
     * Different from cache_path only if CVMFS_WORKSPACE or
     * CVMFS_CACHE_WORKSPACE is set.
     */
    std::string workspace;
  };

  static void LogSqliteError(void *user_data __attribute__((unused)),
                             int sqlite_extended_error,
                             const char *message);

  explicit FileSystem(const FileSystemInfo &fs_info);

  void SetupLogging();
  void CreateStatistics();
  void SetupSqlite();
  bool DetermineNfsMode();
  bool SetupWorkspace();
  bool SetupCwd();
  bool LockWorkspace();
  bool SetupCrashGuard();
  bool SetupNfsMaps();
  void SetupUuid();

  std::string MkCacheParm(const std::string &generic_parameter,
                          const std::string &instance);
  bool CheckInstanceName(const std::string &instance);
  bool TriageCacheMgr();
  CacheManager *SetupCacheMgr(const std::string &instance);
  CacheManager *SetupPosixCacheMgr(const std::string &instance);
  CacheManager *SetupRamCacheMgr(const std::string &instance);
  CacheManager *SetupTieredCacheMgr(const std::string &instance);
  CacheManager *SetupExternalCacheMgr(const std::string &instance);
  PosixCacheSettings DeterminePosixCacheSettings(const std::string &instance);
  bool CheckPosixCacheSettings(const PosixCacheSettings &settings);
  bool SetupPosixQuotaMgr(const PosixCacheSettings &settings,
                          CacheManager *cache_mgr);

  // See FileSystemInfo for the following fields
  std::string name_;
  std::string exe_path_;
  Type type_;
  /**
   * Not owned by the FileSystem object
   */
  OptionsManager *options_mgr_;
  bool wait_workspace_;
  bool foreground_;

  perf::Counter *n_fs_open_;
  perf::Counter *n_fs_dir_open_;
  perf::Counter *n_fs_lookup_;
  perf::Counter *n_fs_lookup_negative_;
  perf::Counter *n_fs_stat_;
  perf::Counter *n_fs_read_;
  perf::Counter *n_fs_readlink_;
  perf::Counter *n_fs_forget_;
  perf::Counter *n_io_error_;
  perf::Counter *no_open_files_;
  perf::Counter *no_open_dirs_;
  perf::Statistics *statistics_;

  /**
   * A writeable local directory.  Only small amounts of data (few bytes) will
   * be stored here.  Needed because the cache can be read-only.  The workspace
   * and the cache directory can be identical.  A workspace can be shared among
   * FileSystem instances if their name is different.
   */
  std::string workspace_;
  /**
   * During setup, the fuse module changes its working directory to workspace.
   * Afterwards, workspace_ is ".".  Store the original one in
   * workspace_fullpath_
   */
  std::string workspace_fullpath_;
  int fd_workspace_lock_;
  std::string path_workspace_lock_;

  /**
   * An empty file that is removed on proper shutdown.
   */
  std::string path_crash_guard_;

  /**
   * A crash guard was found, thus we assume the file system was not shutdown
   * properly last time.
   */
  bool found_previous_crash_;

  /**
   * Only needed for fuse to detect and prevent double mounting at the same
   * location.
   */
  std::string mountpoint_;
  /**
   * The user-provided name of the parimay cache manager or 'default' if none
   * is specified.
   */
  std::string cache_mgr_instance_;
  /**
   * Keep track of all the cache instances to detect circular definitions with
   * the tiered cache.
   */
  std::set<std::string> constructed_instances_;
  std::string nfs_maps_dir_;
  /**
   * Combination of kNfs... flags
   */
  unsigned nfs_mode_;
  CacheManager *cache_mgr_;
  /**
   * Persistent for the cache directory + name combination.  It is used in the
   * Geo-API to allow for per-client responses when no proxy is used.
   */
  cvmfs::Uuid *uuid_cache_;

  /**
   * Used internally to remember if NFS maps need to be shut down.
   */
  bool has_nfs_maps_;
  /**
   * Used internally to remember if the Sqlite memory manager need to be shut
   * down.
   */
  bool has_custom_sqlitevfs_;
};


/**
 * A MountPoint provides a clip around all the different *Manager objects that
 * in combination represent a mounted cvmfs repository.  Its main purpose is
 * the controlled construction and deconstruction of the involved ensemble of
 * classes based on the information passed from an options manager.
 *
 * A MountPoint is constructed on top of a successfully constructed FileSystem.
 *
 * We use pointers to manager classes to make the order of construction and
 * destruction explicit and also to keep the include list for this header small.
 */
class MountPoint : SingleCopy, public BootFactory {
 public:
  /**
   * If catalog reload fails, try again in 3 minutes
   */
  static const unsigned kShortTermTTL = 180;
  static const time_t kIndefiniteDeadline = time_t(-1);

  static MountPoint *Create(const std::string &fqrn,
                            FileSystem *file_system,
                            OptionsManager *options_mgr = NULL);
  ~MountPoint();

  unsigned GetMaxTtlMn();
  unsigned GetEffectiveTtlSec();
  void SetMaxTtlMn(unsigned value_minutes);
  void ReEvaluateAuthz();

  AuthzSessionManager *authz_session_mgr() { return authz_session_mgr_; }
  BackoffThrottle *backoff_throttle() { return backoff_throttle_; }
  catalog::ClientCatalogManager *catalog_mgr() { return catalog_mgr_; }
  ChunkTables *chunk_tables() { return chunk_tables_; }
  download::DownloadManager *download_mgr() { return download_mgr_; }
  download::DownloadManager *external_download_mgr() {
    return external_download_mgr_;
  }
  cvmfs::Fetcher *fetcher() { return fetcher_; }
  bool fixed_catalog() { return fixed_catalog_; }
  std::string fqrn() { return fqrn_; }
  cvmfs::Fetcher *external_fetcher() { return external_fetcher_; }
  FileSystem *file_system() { return file_system_; }
  bool has_membership_req() { return has_membership_req_; }
  bool hide_magic_xattrs() { return hide_magic_xattrs_; }
  catalog::InodeGenerationAnnotation *inode_annotation() {
    return inode_annotation_;
  }
  glue::InodeTracker *inode_tracker() { return inode_tracker_; }
  lru::InodeCache *inode_cache() { return inode_cache_; }
  double kcache_timeout_sec() { return kcache_timeout_sec_; }
  lru::Md5PathCache *md5path_cache() { return md5path_cache_; }
  std::string membership_req() { return membership_req_; }
  lru::PathCache *path_cache() { return path_cache_; }
  std::string repository_tag() { return repository_tag_; }
  SimpleChunkTables *simple_chunk_tables() { return simple_chunk_tables_; }
  perf::Statistics *statistics() { return statistics_; }
  signature::SignatureManager *signature_mgr() { return signature_mgr_; }
  Tracer *tracer() { return tracer_; }
  cvmfs::Uuid *uuid() { return uuid_; }

<<<<<<< HEAD
  bool ReloadBlacklists();

  /**
   * Used by hotpatch procedure
   */
  void set_inode_tracker(glue::InodeTracker *val) { inode_tracker_ = val; }
  void set_chunk_tables(ChunkTables *val) { chunk_tables_ = val; }

=======
>>>>>>> 337e7705
 private:
  /**
   * The maximum TTL can be used to cap a root catalogs registered ttl.  By
   * default this is disabled (= 0).
   */
  static const unsigned kDefaultMaxTtlSec = 0;
  /**
   * Let fuse cache dentries for 1 minute.
   */
  static const unsigned kDefaultKCacheTtlSec = 60;
  /**
   * Number of Md5Path entries in the libcvmfs cache.
   */
  static const unsigned kLibPathCacheSize = 32000;
  /**
   * Cache seven times more md5 paths than inodes in the fuse module.
   */
  static const unsigned kInodeCacheFactor = 7;
  /**
   * Default to 16M RAM for meta-data caches; does not include the inode tracker
   */
  static const unsigned kDefaultMemcacheSize = 16 * 1024 * 1024;
  /**
   * Where to look for external authz helpers.
   */
  static const char *kDefaultAuthzSearchPath;  // "/usr/libexec/cvmfs/authz"
  /**
   * Maximum number of concurrent HTTP connections.
   */
  static const unsigned kDefaultNumConnections = 16;
  /**
   * Default network timeout
   */
  static const unsigned kDefaultTimeoutSec = 5;
  static const unsigned kDefaultRetries = 1;
  static const unsigned kDefaultBackoffInitMs = 2000;
  static const unsigned kDefaultBackoffMaxMs = 10000;
  /**
   * Memory buffer sizes for an activated tracer
   */
  static const unsigned kTracerBufferSize = 8192;
  static const unsigned kTracerFlushThreshold = 7000;
  static const char *kDefaultBlacklist;  // "/etc/cvmfs/blacklist"

  MountPoint(const std::string &fqrn,
             FileSystem *file_system,
             OptionsManager *options_mgr);

  void CreateStatistics();
  void CreateAuthz();
  bool CreateSignatureManager();
  bool CheckBlacklists();
  bool CreateDownloadManagers();
  void CreateFetchers();
  bool CreateCatalogManager();
  void CreateTables();
  bool CreateTracer();
  void SetupBehavior();
  void SetupDnsTuning(download::DownloadManager *manager);
  void SetupHttpTuning();
  bool SetupExternalDownloadMgr(bool dogeosort);
  void SetupInodeAnnotation();
  bool SetupOwnerMaps();
  bool DetermineRootHash(shash::Any *root_hash);
  bool FetchHistory(std::string *history_path);
  std::string ReplaceHosts(std::string hosts);
  std::string GetUniqFileSuffix();

  std::string fqrn_;
  cvmfs::Uuid *uuid_;
  /**
   * In contrast to the manager objects, the FileSystem is not owned.
   */
  FileSystem *file_system_;
  /**
   * The options manager is not owned.
   */
  OptionsManager *options_mgr_;

  perf::Statistics *statistics_;
  AuthzFetcher *authz_fetcher_;
  AuthzSessionManager *authz_session_mgr_;
  AuthzAttachment *authz_attachment_;
  BackoffThrottle *backoff_throttle_;
  signature::SignatureManager *signature_mgr_;
  download::DownloadManager *download_mgr_;
  download::DownloadManager *external_download_mgr_;
  cvmfs::Fetcher *fetcher_;
  cvmfs::Fetcher *external_fetcher_;
  catalog::InodeGenerationAnnotation *inode_annotation_;
  catalog::ClientCatalogManager *catalog_mgr_;
  ChunkTables *chunk_tables_;
  SimpleChunkTables *simple_chunk_tables_;
  lru::InodeCache *inode_cache_;
  lru::PathCache *path_cache_;
  lru::Md5PathCache *md5path_cache_;
  Tracer *tracer_;
  glue::InodeTracker *inode_tracker_;

  unsigned max_ttl_sec_;
  pthread_mutex_t lock_max_ttl_;
  double kcache_timeout_sec_;
  bool fixed_catalog_;
  bool hide_magic_xattrs_;
  std::string repository_tag_;
  std::vector<std::string> blacklist_paths_;

  // TODO(jblomer): this should go in the catalog manager
  std::string membership_req_;
  bool has_membership_req_;
};  // class MointPoint

#endif  // CVMFS_MOUNTPOINT_H_<|MERGE_RESOLUTION|>--- conflicted
+++ resolved
@@ -403,17 +403,8 @@
   Tracer *tracer() { return tracer_; }
   cvmfs::Uuid *uuid() { return uuid_; }
 
-<<<<<<< HEAD
   bool ReloadBlacklists();
-
-  /**
-   * Used by hotpatch procedure
-   */
-  void set_inode_tracker(glue::InodeTracker *val) { inode_tracker_ = val; }
-  void set_chunk_tables(ChunkTables *val) { chunk_tables_ = val; }
-
-=======
->>>>>>> 337e7705
+ 
  private:
   /**
    * The maximum TTL can be used to cap a root catalogs registered ttl.  By
