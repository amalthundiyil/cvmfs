2.2.0:
<<<<<<< HEAD
  * Fix memory and file descriptor leak in the download manager during reload
=======
  * Add listing of /var/run/cvmfs to bugreport tarball (CVM-868)
  * Prevent ctrl+c during cvmfs_config reload (CVM-869)
>>>>>>> 22f914e7
  * Avoid use of attr utility in the server (CVM-853)
  * Build GeoIP libraries for the server only (CVM-854)
  * Add catalog-chown command to cvmfs_server (CVM-836)
  * Handle import of repositories with an expired whitelist (CVM-780)
  * Fix leak of temporary files during garbage collection (CVM-846)
  * Fix verification of partial file chunks in cvmfs_server (CVM-842)
  * Remove counting of open file descriptors from libcvmfs
  * Fix resolving absolute symlinks into the same repository in libcvmfs
    (regression)
  * Add CVMFS_MAX_IPADDR_PER_PROXY parameter to avoid very long fail-over
    chains
  * Fix initialization of quota manager in libcvmfs (regression)
  * Fix cleanup of global state in libcvmfs
  * Use "unix-none" sqlite vfs in libcvmfs
  * Add LIBCVMFS_VERSION_MAJOR, LIBCVMFS_VERSION_MINOR, LIBCVMFS_REVISION
  * Add error code defines in libcvmfs
  * Restore 2.1.19 option names in libcvmfs
  * Follow HTTP redirects in S3 backend
  * Change versioning scheme to MAJOR.MINOR.PATCH
  * Disable caching for mutable objects in S3 backend (CVM-808)
  * Automatically pick a union file system when creating a repository
  * Fix several CentOS7 issues in the cvmfs_server script (CVM-737)
  * Adjust to upstream OverlayFS changes
  * Fix crash in 'cvmfs_swissknife dirtab' if .cvmfsdirtab contains /*
  * Let 'cvmfs_config chksetup' find the Fuse library in /usr/lib/$platform
    (CVM-802)
  * Disable Geo-API for atlas nightlies
  * Add benchmarks to the integration tests
  * Use --max-time curl option in Nagios probe with 3 times connection timeout
  * Add check for 32bit inode overflow to the Nagios probe (CVM-627)
  * Add a timeout to the Nagios probe (CVM-683)
  * Add 'make doc' as a target to build Doxygen documentation (CVM-692)
  * Add CVMFS_SYSTEMD_NOKILL parameter to make cvmfs act as a systemd
    recognized low-level storage provider
  * Add CVMFS_HIDE_XATTRS client parameter to prevent synthetic extended 
    attributes from being listing
  * Add support for custom extended attributes and file capabilities through
    server parameter CVMFS_INCLUDE_XATTRS (CVM-734)

2.1.20:
  * Stop parsing of CernVM specific config files (CVM-614)
  * Add CVMFS_MAXIMAL_CONCURRENT_WRITES configuration parameters for number of
    I/O streams during publishing (CVM-703)
  * Add possibility to use S3 compatible storage in the server (CVM-215)
  * Recover from inconsistent state of mount points in the server (CVM-650)
  * Concurrent initial snapshots will not wait for each other but all but the
    first one fail with a non-zero exit code (CVM-278)
  * Add support for geographically ordered fallback proxies (CVM-708)
  * Add support for HTTP redirects through CVMFS_FOLLOW_REDIRECTS (CVM-766)
  * Ensure autofs is running after 'cvmfs_config setup'
  * Fix rebuilding cache database on XFS (CVM-685)
  * CVMFS_PUBLIC_KEY takes precedence over CVMFS_KEYS_DIR (CVM-652)
  * Fix error reporting when creating alien cache (CVM-677)
  * Fix concurrent creation of cache sub directories (CVM-672)
  * Replace cvmfs-keys package by cvmfs-config-... packages (CVM-617)
  * Add CVMFS_LOW_SPEED_LIMIT parameter, increase threshold for stale
    connections from 100B/s to 1kB/s (CVM-718)
  * Allow cvmfs to claim ownership of files and directories through 
    CVMFS_CLAIM_OWNERSHIP (CVM-678)
  * Add support for garbage-collected repositories (CVM-583, CVM-760)
  * Add support for automatically ordering Stratum 1 servers according to
    geographic loations (CVM-629, CVM-630)
  * Add 'host probe geo' command to cvmfs_talk
  * Add CVMFS_USE_GEOAPI parameter
  * Add host_list extended attribute
  * Fix traversal of nested catalogs in intermediate catalogs during snapshot
  * Resolve round-robin DNS entries for proxies to a load-balance group
    (CVM-457)
  * Use AllowOverride Limit instead of AllowOverride All in Stratum 0/1
    default configuration (CVM-661)
  * Stop renaming catalogs in alien cache
  * Make installation of bash completion files opt-out
  * Apply umask to the mode when creating files on the Stratum 0/1 (CVM-660)
  * Make server transaction handling more robust against failures and
    concurrent operations (CVM-665, CVM-666)
  * Install auto.cvmfs in /usr/libexec/cvmfs and make /etc/auto.cvmfs a
    symlink (CVM-645)
  * Restrict the number of in-flight file processing jobs in the server in
    order to not exhaust file descriptor limit
  * Fix whitelist resign period from one month to 30 days to match the
    documentation (CVM-628)
  * Use custom cvmfs_cache_t SELinux label for the cache directory (CVM-644)
  * Fail gracefully if one of the public RSA keys is unreadable (CVM-667)
  * Fix concurrent access to alien cache on NFS (link/unlink instead of rename)
  * Support alien cache on hadoop-dfs-fuse which doesn't report 
    file size immediately (CVM-659)
  * Fix false zero return code of 'cvmfs_server transaction' (CVM-658)
  * Allow using externally created keys in cvmfs_server mkfs (CVM-646)
  * Warn when aufs version is known to potentially cause deadlocks
  * Fix alien cache catalog updates (CVM-653)
  * Add underscore and tilde to the set of unescaped URI characters
  * Fix packaging for Fedora 21
  * Fix SElinux packaging for RHEL7 and Fedora 20
  * Disable SQlite locking on the client; improves performance
    and allows to store cache directory on file systems with
    dodgy file locking support such as Lustre
  * Change libcvmfs to access /cvmfs instead of /cvmfs/<repo>
  * Add OSG, EGI public keys and config (CVM-641)
  * Fail gracefully on errors in 'cvmfs_server import' (CVM-635)
  * Allow for setting a revision number using
    'cvmfs_server publish -n' (CVM-633)
  * Work around gcc4.1 compiler bugs
  * Add support for CVMFS_CONFIG_REPOSITORY (CVM-616)
  * Change directory to config file being parsed (CVM-618)
  * Export CVMFS_FQRN to shell callouts for option parsing
    (CVM-619)
  * Fix race when autofs unmounts a repository during reload
  * Use file catalogs when processing .cvmfsdirtab (CVM-620)
  * Support negative entries with wild cards in .cvmfsdirtab (CVM-639)
  * Compact inflated catalogs on publish (CVM-610)
  * Add 'letter' command to cvmfs_swissknife
  * Use tbb 4.3 update 1
  * Use sqlite 3.8.7.4
  * Use libcurl 7.39
  * Use leveldb 1.15
  * Rename cvmfs_server lstags command to list-tags
  * Add extended attribute user.tag
  * Add CVMFS_REPOSITORY_DATE client parameter (CVM-625)
  * Enable default auto tagging (CVMFS_AUTO_TAG)
  * Add 'list-catalogs' command to cvmfs_server (CVM-611)

2.1.19:
  * Suppress confusing lsof output in cvmfs_server (CVM-624)
  * Fix CVMFS_SEND_INFO_HEADER option handling (CVM-623)

2.1.18:
  * Fix publishing when other shells are open on /cvmfs/$fqrn
  * Repository sanitation: require a dot in the repository name in
    autofs map
  * Parse /etc/cvmfs/default.d/*.conf after /etc/cvmfs/default.conf and
    before /etc/cvmfs/default.local
  * Log pacparser errors to syslog
  * Resolve auto PAC location to http://wpad/wpad.dat
  * Send requested file system path in cvmfs-info HTTP header (CVM-580);
    behavior can be turned on and off through CVMFS_SEND_INFO_HEADER
  * Fix overwriting regular file or symlink with non-empty
    directory in cvmfs_server
  * Fix rpm build on EL6.5 32bit
  * Fix memory corruption during publish process (CVM-608)
  * Use CVMFS_PAC_URLS instead of PAC_URLS
  * Fix symlinked /var/spool/cvmfs/... (CVM-607)
  * Add verbose texts to most error codes (CVM-594)
  * Fix abnormal termination of cvmfs_server on whitelist
    verification errors (CVM-602)
  * Reduce default verbosity of 'cvmfs_server publish' (CVM-269)
  * Fix automounter map on EL6.2 (CVM-601)
  * Log to syslog in addition to stderr when debug log cannot
    be opened (CVM-273)
  * Fix false parsing of /etc/cvmfs/domaind.d/cern.ch.* on mount
    (CVM-600)
  * Improve error logging when loading the cvmfs library (cf. CVM-595)
  * Fix crash in exclusive cache mode if unpin listener is called
    on mount (CVM-267) 
  * Add "volatile" repository and volatile cache class (CVM-263)
  * Fix TBB build system for 32bit on 64bit mock environments
  * Fix RPM spec file for FC20
  * Add cvmfs Python library
  * Fix permissions of private keys on repository creation
  * Fix race between cached chunked files and catalog updates
  * Fix false caching of catalog object in dirent
  * Support for RIPEMD-160 hash algorithm in lieu of SHA-1
  * Switch to TBB 4.2 update 2 
  * Bash completion for cvmfs_config and cvmfs_server
  * Fix build system for SL4

2.1.17:
  * Fix proxy failover on HTTP 403 errors (introduced in 2.1.16)

2.1.16:
  * Track uncompressed catalog sizes
  * Replace sudo magic in cvmfs_server by cvmfs_suid_helper
  * Record to syslog when highest inode exceeds 32bit
  * Support for user.inode_max extended attribute
  * Support importing a 2.1 repository
  * Remove left-over FIFOs from cache directory
  * Fix publish of recreated nested catalog hierarchies
  * Fix race between catalog reload and Fuse module reload
  * Fix parsing of CVMFS_MAX_TTL parameter
  * Optionally disable httpd check in cvmfs_server
  * Enforce immediate host failover on HTTP 404 errors
  * Experimental support for pkcs#7 signed whitelists
  * Fix build system for 32bit ARM
  * Opportunistically clean up before loading files > 25M
  * Change default catalog TTL to 15 minutes
  * Add support for default values in variant symlinks
  * Add support for extended attribute "rawlink"
  * Fix compile errors with Apple clang 5
  * Experimental support for replicating into client cache
  * Experimental support for "alien cache" (CVMFS_ALIEN_CACHE)
  * Fix multiple race conditions when repositories are unmounted
    during reload
  * Do not pull previous catalogs from snapshots
  * Replace mount helper shell script by binary
  * Replace autofs map shell script by binary
  * Fix potential endless loop in 'cvmfs_config setup'
  * Fix CVMFS_STRICT_MOUNT
  * TBB driven, parallel file processing engine in server
  * Follow rpm scheme in deb packaging (client, server, keys)
  * Add fnal stratum 1 to default configuration
  * Fix read-only cache mode

2.1.15:
  * Fix race in cvmfs_server publish
  * Fix rare inconsistency in runtime size tracking of the cache
  * Fix time calculation in cvmfs_talk host probe command
  * Allow for multi-repo operations and wildcards in 
    cvmfs_server
  * Allow for stratum 1 aliases
  * Add simple check for cache space to 'cvmfs_config chksetup'
  * Unpin catalogs on unmount
  * Fix treatment of local I/O errors during stream decompression
  * Change X-CVMFS2 header to User-Agent
  * Improve logging on mount
  * Properly finalize Fuse module on mount failures
  * Build system: fix libattr devel detection
  * Fix detecting the service utility under Ubuntu in cvmfs_config
  * Replace leveldb usleep by SafeSleepMs
  * Switch to leveldb 1.12.0 (IA-64 compatibility)
  * Fix parsing of config file without trailing newline
  * Expand backoff on download errors to the loading of 
    file catalogs 
  * Fix false negative caching of I/O errors that occur during
    path lookup
  * Place SQlite temporary files into cache directory
  * Move OS X client from fuse4x to OSXFuse
  * Properly handle (ignore) mount options
    auto, noauto, user, nouser, users, _netdev
  * Strip debug symbols from 3rd party externals
  * Resolve "auto" proxy according to WLCG auto proxy discovery
    (see http://cern.ch/go/HV9f)
  * cvmfs_server: increase default expiration time for .cvmfspublished
    to 2 minutes in order to avoid being dDoS'd by misconfigured
    Squids
  * Automatically unmount a crashed mountpoint from the watchdog
  * Connect SQlite logger to cvmfs logger
  * Switch to sqlite 3.7.17
  * Add check for accessibiliy of /etc/nsswitch.conf to
    cvmfs_config chksetup
  * Add experimental support for overlayfs as an alternative to
    aufs
  * Enforce hard limit on number of concurrent HTTP connections
  * Switch to libcurl 7.32.0
  * Switch to zlib 1.2.8
  * Switch to c-ares 1.10.0
  * Fix "one too often" fail-over
  * Consider all HTTP 5XX errors as host errors
  * Release pinned catalogs at high watermark of pinned files
  * Unset executable bit of /etc/cvmfs/{default.conf,config.sh}
  * Fix potential endless loop in download thread
  * Refurbish build system for external dependencies
  * Fix C binding of libcvmfs
  * Add "import" command to cvmfs_server that transforms a 2.0
    repository into a 2.1 repository (Stratum 0)
  * Add pin command to cvmfs_talk
  * Fix reading from socket in talk thread
  * Add "nameserver set" command to cvmfs_talk
  * Fix various issues with reading of chunked files
  * Decrease memory consumption of the inode tracker
  * Remove trailing empty attribute in listattr callback
  * Make repositories replicatable by default
  * Experimental support for repository tags (named snapshots).
    Allows to mount a specific repository version and to rollback
    and re-publish previous repository states.

2.1.14:
  * Fix initial problems introduced with the 2.1.13 security hotfix

2.1.13:
  * Fix security bug in /etc/auto.cvmfs: due to improper
    option checking, normal users can get root privileges
    through autofs.

2.1.12:
  * Perform host failover after unsuccessful proxy
    failover (test all paths)
  * Improve recovery reliabiliy after node crash 
    (force removal of cache database)
  * Fix help text of cvmfs_talk
  * Fix timeout for NFS shared maps
  * Drastically improved performance of copying the inode
    tracker
  * Safe guard against concurrent snapshot processes
  * Drop config.sh dependency from cvmfs_server

2.1.11:
  * Improve logging for whitelist expiry and fqrn errors
  * Add network path reset within the same proxy group
    (re-balance proxies)
  * Add network path reset for failover hosts
  * Add missing execmod SELinux exception for 32bit SL6
  * Fix occasional hangs of gdb when generating stack traces
  * Improve host/proxy failover logging
  * Fix host failover
  * Perform a host failover instead of a proxy failover 
    on HTTP 502, 504 errors
  * Add experimental support for "micro-syslog" implementation that
    writes syslog messages to a file.  Add CVMFS_USYSLOG parameter
    to specify the destination file.
  * Distinguish information, warning, and error records when
    writing to syslog
  * Add -march=i686 to CFLAGS and CXXFLAGS for 32bit builds 
  * Add CVMFS_MOUNT_RW switch parameter.  A read/write mount point
    can workaround problematic open flags (O_RDWR, O_TRUNC, ...)
  * Remove unused CVMFS_64BIT_INODES parameter
  * Avoid __sync_fetch_and_add on 64bit integers with a negative
    offset.  This breaks on 32bit systems.  It affects the counter
    for active file system calls in the loader.
  * SLES11 build system compatibility fixes

2.1.10:
  * Use continuous inodes on inode generation change instead of
    fixed bit fields.  This increases the usable inode space.
  * Ensure unique inode--path relationship during kernel-imposed
    lifetime of inodes.  Avoiding multiple inodes for the same path
    avoids large hangs of 100% system load.
  * Fix remove command in cache manager
  * Fix uid/euid of shared cache manager
  * Add 'evict' command to cvmfs_talk in order to remove specific
    files from cache
  * Improve logging for fatal cachedb update errors
  * Fix potential endless loop in signal handler
  * Add drainout mode and maintenance mode to internal affairs
  * Add number of forget() calls to file system statistics
  * Advise the kernel not to cache pages for files verified
    by cvmfs_fsck
  * Fix deadlock in 'cvmfs_config reload' when cwd is on cvmfs
  * Fix reloading with wiping out the cache directory in case
    the cache base directory is not owned by the cvmfs user
  * Fix restoring directory handle gauge
  * Prevent the leveldb build system from picking up the system's
    snappy library

2.1.9:
  * RHEL 6.4 SELinux rules for generating stack traces
  * Include stacktrace files in bugreport tarball
  * Check for attr utility in cvmfs_config
  * Fixed potential endless loop in automatic cache cleanup
  * Switched to SQlite 3.7.16.2
  * Fixed touching of .cvmfscatalog in server toolkit
  * Added "pause mode" to 'cvmfs_server publish' in order to allow
    for manually fixing file catalogs
  * Fix removal of temporary files in replication tools
  * Experimental support for "shared NFS maps", which are handled
    by sqlite and allow for NFS HA setups at the cost of performance
  * Recognize CVMFS_IPV4_ONLY environment variable and, if set
    to a non-empty value, don't use IPv6 addresses
  * Recognize http_proxy in cvmfs server toolkit
  * Fix handling of "last_snapshot" sentinel in replication
    when not executed as root
  * Asynchronous catalog updates in the server toolkit
  * Fix: shared cache manager race during load-unload cycles
  * Fix: file descriptor leaks during Fuse module reload
  * Fix: handling of log level parameter in snapshot
  * Fix: save and restore open dir and open file counters
    when the fuse module is reloaded
  * Fixed several memory leaks when reloading the Fuse module
  * Improved logging for whitelist verification errors
  * Added "remount fence" in order to ensure consistent
    catalog operations
  * Fix: Rewind file descriptor on download retries
  * Log inode generation overflows to syslog
  * Pretty printing for 'cvmfs_config reload'
  * Fixed selinux context for SL5 in cvmfs_server
  * Omit autofs warnings in NFS mode
  * Added "inode tracker" to smoothly connect catalog reloads 
    and reloads of the Fuse module
  * Fix: handling of "-n" option in mount helper
  * Log application of new file system snapshots to syslog

2.1.8:
  * Added SElinux exception to allow unloading of cvmfs module
  * Run default signal handlers after custom crash handling
  * Fix for crash handler / ptrace Linux security handling
  * Support for ignoring x-directory hardlinks in the
    server toolkit
  * Fix: evaluation of symlinks could lead to wrong
    empty or 1-byte symlinks
  * Use 32bit inodes by default
  * Fixed wrong location for cache manager debug log
  * Fixed chksetup error about missing library on Mac

2.1.7:
  * Added support for CVMFS_KEYS_DIR, which has precedence over
    CVMFS_PUBLIC_KEY 
  * Changed default install prefix to /usr
  * Experimental support for file chunking
  * Experimental support for cache read-only mode
  * Multi-threaded, extensible storage backend
  * Improved error reporting on mount failures
  * Fix: cvmfs-internal 1G default for cache size
  * Fix: file permissions for local storage backend
  * Fix: prevent double mount block with private mount points
  * Fix: store compressed certificate in replication
  * Fix: Build system for parallel builds 
  * Fix: create stack traces by gdb, thereby handle hidden 
    symbols
  * Packaging: Do not try to reload when upgrading from
    the 2.0 branch
  * Fix: Save fuse module state only after drainout of
         file system calls
  * Fix: stale page caches across file catalog reloads
  * Fix: hardlink count for entries of 2.0 file catalogs
  * Fix: don't retry downloads on HTTP errors 
  * Fix: comply with system mount return values in the helper
  * Renamed cvmfs-lib RPM to cvmfs-devel 
  * Fixed cvmfs_config reload on clean nodes

2.1.6:
  * Fixed hanging reload when reload socket can not be
    opened
  * Prohibit the use of 2.0.X cache directories
  * Fixed 'cvmfs_config chksetup' for root not in sudoers
  * Added retry with exponential backoff to download
    worker, adjustable with CVMFS_MAX_RETRY,
    CVMFS_BACKOFF_INIT, CVMFS_BACKOFF_MAX
  * Added automatic proxy group reset after
    CVMFS_PROXY_RESET_AFTER seconds
  * Added network statistics to 'cvmfs_talk internal affairs'
  * Fixed 'cvmfs_config stat' for non-standard mount points
  * Default symbol visibility hidden 
  * Separate stacktrace logs by process
  * Packaging: don't strip binaries
  * cvmfs_reload returns with error if socket directory
    does not exist
  
2.1.5:
  * Added "pid cachemgr" command to cvmfs_talk
  * Added CERN IT public keys
  * Syslog facility adjustable to one of local0 .. local7

2.1.4:
  * Check permissions by default
  * Added cvmfs_suid mount option
  * Added cvmfs_talk commands "hotpatch history", "parameters"
  * Hotpatch functionality added (cvmfs_config reload)
  * Most parameters read by the cvmfs process
  * Server: fixed modifying attributes

2.1.3:
  * Fixed race condition when reloading catalogs
  * Handling of aufs .wh..wh.orph
  * Added -H "Pragma:" to uses of curl command line tool
  * Added /etc/exports to the bugreport
  * Added .cvmfscache and no_nfs_maps sentinel files

2.1.2:
  * Added sub packages for the server tools and the
    library
  * Added Stratum1 (replication) tools
  * Combined server binaries into cvmfs_swissknife
  * Bumped external versions: libcurl 7.27.0, c-ares 1.9.1,
    sqlite 3.7.14, sparsehash 1.12, zlib 1.2.7
  * Support for remote checking of repositories
  * Added Ubuntu (deb) packaging specs
  * Change default values: strict mount to no, shared cache
    to yes
  * Check for Fuse4X installation on Mac OS

2.1.1:
  * Start of 2.1 ChangeLog

2.1.0:
  see write-up at https://cernvm.cern.ch/portal/release-2.1

2.0.5:
  * Warn in cvmfs_config chksetup if no cache quota is set
  * Create cvmfs user in cvmfs_server if necessary
  * Fixed cvmfs_fsck on xfs
  * Fixed get_origin in config.sh
  * Speed up searach for existing mount point in mount helper
  * Log to syslog when new repository snapshot is applied
  * Fixed presentation error in cvmfs_stat
  * Added repository prefix to syslog messages
  * Fixed reporting of maximum cache size in cvmfs_config stat

2.0.4:
  * Re-opened the CVMFS_NFILES parameter for overwrites
 
2.0.3:
  * Fixed a typo in cvmfs_config stat that makes the Nagios 
    check believe there is no network connectivity

2.0.2:
  * Write cache cleanup to syslog
  * Fixed a big stinking bug when cleaning up the cache while 
    downloading

2.0.1:
  * Fixed build system error for 32bit builds on 64bit systems

2.0.0:
  * Declared immutable parameters in default.conf as read-only
  * Fix for Ubuntu 8.04 automounter
  * Experimental support for file backend added
  * Verify decompressed size on download
  * Unlink left-over temporary file catalogs in cvmfs_fsck
  * Fixed a file descriptor leak on loading certificates
  * Move dodgy files into a quarantaine folder in the cache
  * Log proxy switches to syslog
  * Use stack buffer for streamed file I/O
  * Fixed a file descriptor leak in the catalog load code
  * Exponential backoff for download errors to prevent
    Squid request storms
  * Log all file open errors except for ENOENT
  * Added bugreport command to cvmfs_config
  * More reliable cache db rebuild on corruption
  * Added stat command to cvmfs_config
  * Added extended attributes uptime, nclg, nopen, ndownload, 
    timeout, timeout_direct, rx, speed
  * Added snapshot retention to replica tools
  * Removed redhat-isms from cvmfs_config setup and in
    cvmfs service
  * Mount helper compatible with SuSE
  * Fixed mount helper for systems without fuse group
  * Added extended attributes pid, version, lhash, expires
    maxfd, usedfd, nioerr, proxy, host 
  * Fixed creating nested catalogs in the middle of two
    nested catalogs
  * Fixed lazy-load issue in cvmfs_sync with two paths sharing
    the same prefix
  * /bin/bash for cvmfs_config and mount/umount helpers
  * Changed bug report URL to cernvm.support@cern.ch
  * Fixed wrong mtab after failed umount

0.2.77:
  * Fixed a race condition in cvmfs service

0.2.76:
  * Fixed a typo in cvmfs_config setup
  * cvmfs_fsck recognizes temporary catalogs
  * Rewrote multi-threading in cvmfs_fsck in order to decrease
    memory consumption

0.2.75:
  * Fixed syslog message broadcasting
  * Warn about corruption in Linux kernel buffers in cvmfs_fsck
  * Automatically recover from corrupted LRU DB after system
    crash

0.2.74:
  * Fixed another internal database error when merging multi-level
    nested catalogs

0.2.73:
  * Fixed internal database errors when merging multi-level
    nested catalogs

0.2.72:
  * Fixed build script to create /cvmfs directory
  * Compare working catalog to published one in
    cvmfs_clgcmp
  * Fix for touched symlinks
  * Removed transactions from update statements, they are
    embraced by a big transaction anyway 
  * Check for chunks in cvmfs_clgcmp
  * Print SHA-1 in cvmfs_lscat
  * Added TTL to .cvmfspublished
  * Added revision to .cvmfspublished

0.2.71:
  * Fixed wrong return codes in getxattr

0.2.70:
  * Pulling of previous catalogs changed to best-effort
    (better recovery trade-off)
  * Added fsck command to cvmfs_server
  * Fixed stale objects in kernel caches, on TTL the kernel
    caches are drained out prior to loading the new catalog
  * Creation of mucro catalogs adjustable via -m switch
  * Extended attribute "revision" added, same for all
    directory entries of a cvmfs mount point
  * Extended attribute "hash" added for translating a path
    name into its content hash
  * cvmfs_snapshot reads parameters per repository from
    /etc/cvmfs/replica.repositories
  * Added max_ttl mount option / CVMFS_MAX_TTL parameter,
    covered by service cvmfs reload
  * Make cvmfs_fsck work for mounted repositories
  * Proper return values for cvmfs_fsck
  * Added revision command to cvmfs-talk
  * Included revision counter in file catalogs  

0.2.69:
  * Created cvmfs_server script to ease repository creation
  * Included zlib 1.2.5
  * Removed libssl dependency
  * (Re-)added remount command to cvmfs-talk
  * Removed catalog_timeout mount option (not needed with strong
    consistency)
  * Fixed link from parent to nested catalogs (strong consistency) 
  * Use use_ino mount option, which fixes cycle detection problems 
    in gnu fts (du, find, etc.)
  * Changed Fuse module memory allocator to jemalloc
  * Support for mucro catalogs in server backend
  * Moved cvmfsdrc(.local) to /etc/cvmfs/server.(conf|local)
  * Changed LRU DB locking mode to exclusive.  Improves performance
    and allows deletion of the LRU DB while cvmfs is mounted
  * Ignore touched symlinks in cvmfs_sync (instead of unsupported)
  * Protect against concurrent snapshots
  * Check registered nested catalogs against published ones
    in cvmfs_clgcmp  

0.2.68:
  * Fixed a bug in the snapshot script which caused the pull
    return value to be ignored
  * Force "strict mount" and catalog signatures by default
  * Decreased default catalog TTL to 1 hour
  * Removed /etc/cvmfs/profile.d
  * Added reload command to cvmfs service for
    proxy, host, and timeouts
  * Added "timeout info" and "timeout set" commands to cvmfs-talk
  * Added "proxy set" command to cvmfs-talk
  * Added "proxy switch group" command to cvmfs-talk
  * Added "proxy info" command to cvmfs-talk
  * Forbid double mount in mount helper
  * Added "mountpoint" command to cvmfs-talk
  * Changed fs key for local cache from url host to fqrn
  * Fixed a bug that can lead to data corruption in case
    of fail-over because of a timeout
  * Accept ; separator for hosts, the comma is deprecated
  * Probe hosts by default only if no proxy is active 
  * service cvmfs probe checks checks more strictly (fs type)
  * Make statfs (df) report occupied and total cache space
  * Fix for whitelists and unchanged catalogs in cvmfs_pull
  * For proxy notation, the | syntax has fail-over and load-balancing 
    combined, the + syntax is deprecated
  * Create nested catalogs on the directory structure during sync
  * Avoid auto-nested catalogs in hidden directories
  * Fixed an incorrect warning about changed inodes in sync
  * Additional check for malformed root node in catalogs
  * Build system fix
  * Added CVMFS_TIMEOUT and CVMFS_TIMEOUT_DIRECT parameters
    to configure timeouts with and without proxies
  * Fixed a segfault for deep mounts with non-existing top-level
    directory 

0.2.67:
  * Mount script typo fix

0.2.65:
  * CVMFS_HTTP_PROXY required
  * Default server URL for cern.ch in CERNVM_SERVER_URL 
 
0.2.64:
  * Build system fix

0.2.63:
  * Parallel compression and hashing in cvmfs_sync.bin
  * Fix for multiple webserver entry points    

0.2.62:
  * Added replica tools
  
0.2.61:
  * Fixed restarclean command in init script
  * Fixed atomic counters on Athlon MP
  * Improved handling of faulty proxies
  * Automated test suite added
  * Added options to write difference set to cvmfs_pull
  * Added cvmfs_scrub utility to check data dir
  * Bugfix in cvmfs_pull for consecutive downloads
  * Removed proxy option from cvmfs_pull
  * Use no-cache option on retry for cvmfs_pull

0.2.60:
  * Bugfix for cvmfs-init-scripts 

0.2.59:
  * Bugfix for default domain handling

0.2.58:
  * Bugfix in mount scripts for non-listed repositories
  * Bugfix in catalog tree module

0.2.57:
  * Removed CVMFS_REPOSITORY_NAME parameter
  * Added CVMFS_PUBLIC_KEY parameter
  * Moved key to /etc/cvmfs/keys/cern.ch.pub
  * Removed local.d, added domain.d, local configuration
    now based on files with suffix .local
  * Changed CVMFS_CACHE_DIR to CVMFS_CACHE_BASE
  * Changed namespace to /cvmfs/<FQRN>, like
    /cvmfs/atlas.cern.ch  

0.2.56:
  * Log mount/unmount to syslog
  * Added short term TTL (4 min.) for offline mode
  * Removed entry point mount option, all replicas are treated
    the same way
  * Added a secure mode (fail on errors) to cvmfs_pull
  * Changed catalog memory cache to direct mapped / 2 way associative
  * Changed name space to /cvmfs/cern.ch
  * Added a couple of consistency checks to cvmfs_config chksetup
  * cvmfs-talk reads the configuration
  * Added forward TTL adjustment
  * Added probe and restartautofs commands to service
  * Added catalog checksum cache
  * Added certificate and whitelist cache
  * Moved the chmod 000 interface to cvmfs-talk
  * Intermediate catalogs are handled by cvmfs_pull
  * Added "version patchlevel" command to cvmfs-talk
  * Increased number of internal file descriptors to 512
  * More clever catalog memory cache invalidation
  * SQlite memory allocations tuned (smaller memory footprint)

0.2.55:
  * Catalog load fix for informed lookup
  * Require special file available on the server for cvmfs_pull

0.2.54:
  * Fixes to the RPMs to be more standard compliant
  * Added snapshot handling to cvmfs_pull
  * Added CVMFS_STRICT_MOUNT parameter to allow preventing
    to mount non-listed repositories
  * Added CVMFS_FORCE_SIGNING parameter
  * Syslog level adjustable via mount option -o syslog_level
    and CVMFS_SYSLOG_LEVEL parameter
  * Mount scripts now recognize the CVMFS_TRACEFILE parameter
  * Increased catalog memory cache to 2^14 entries
  * Increased kernel cache lifetime to 60 seconds
  * More clever lookup of meta-data, huge speedup when many
    catalogs are loaded
  * Switched to SQlite 3.7.4
  * Removed remount_sleep option, now handled by flushing buffers
  * Fixed some multi-threading bugs
  * Switched to libcurl 7.21.3
  * Include timestamp in debug log
  * Changed failover + load-balaning proxy syntax: introduced 3rd 
    level to specify load-balance blocks first, failover later
  * Proper mapping of file catalogs and whitelists to repository
    names
  * Include-fix for kernel module
  * Added cvmfs_pull utility for backend storage synchronization
  * Fixed last-modified handling of cached catalogs
  * Added cvmfs_lvmrotate for snapshots
  * Added jemalloc to tarball, just in case
  * Set config.sh non-executable
  * Start cvmfs2 as cvmfs:cvmfs instead of cvmfs:fuse
  * Fixed wrong conversion for pre 0.2.53 cache directories

0.2.53:
  * Fixed libcrypto multi-threading issue
  * Fail on very slow downloads (instead of hanging)
  * Fixed SQlite memory enforcement issue
  * Switched to SQlite multi-thread mode
  * Open catalogs read-only on client
  * Write to syslog when download fails
  * Added support for local certificate blacklist
  * Loading of file catalogs rewritten, catalogs now handled
    by LRU module as well
  * Removed remount command from cvmfs-talk
  * Determine file type for rename in kernel module
  * removed all_catalogs mount option
  * added bookkeeping of dirty catalogs to avoid unnecessary
    signing
  * don't flush the fs change log when cvmfs_sync.bin fails
  * added cvmfs_lscat utility to assist in cutting directory
    trees
  * fix for large file support on 32bit  

0.2.52:
  * fixed Coverity-detected defects
  * support for lazy attach of catalogs in server tools
    (extends scalability to at least a couple of thousand
     catalogs)
  * bugfix in server tools when moving out nested catalogs
  * bugfix for large files (> 2GB)
  * bugfix in mount scripts for CDN usage

0.2.51:
  * bugfix in mount scripts for CDN
  * changed cvmfs_sign to sign single catalogs
  * server tools add schema version to properties table
  * server tools keep sha1 of previous revision of catalog
  * server tools register and maintain sha1 of nested catalogs 
  * server tools write extended checksum .cvmfspublished
  * added "open catalogs" command to cvmfs-talk
  * add last modified timestamp when making catalog snapshot
  * fixed time comparison to work on UTC instead of
    local time 
  * use the SQlite auto_vaccum=full feature for new catalogs
  * added cvmfs_unsign tool to strip a signature from a
    file catalog
  * store .cvmfscatalog as symlink into data dir
  * added basic rpm for server tools

0.2.50:
  * another fix in build system for server installation    

0.2.49:
  * fix in build system for server installation  

0.2.48:
  * added full meta data check for cvmfs_clgcmp
  * bugfix in cvmfs_sync for replaced files
  * added .cvmfsdirtab support in cvmfs-sync
  * added fuse as dependency for RPM
  * check and repair access rights for /dev/fuse
  * check for /dev/fuse before loading fuse module
  * replaced MD5 implementation with OpenSSL MD5
    (10-20% speedup)
  * replaced SHA1 implementation with OpenSSL SHA1
    (factor 5 speedup)
  * fixed some defects found by Coverity

0.2.47:
  * added basic catalog encryption/decryption routines
  * added debug mode, turned on by CVMFS_DEBUGLOG=$file
  * moved standard mount options logic from cvmfs.auto
    to the mount helper (fixes autofs ":" bug)
  * fix for pid command in cvmfs-talk
  * fix for mount scripts
  * fixes for cvmfs_clgcmp and cvmfs_sync

0.2.46:
  * mount scripts also check for /etc/cvmfs/site.conf
  * updated spec file for new mount scripts
  * fixed mount script compatibility issues

0.2.45:
  * intermediate release for testing

0.2.44:
  * fixed mount script compatibility issues  

0.2.43:
  * increased default number of open files to 32768

0.2.42:
  * build system fixes

0.2.41:
  * look for public key in /etc/cvmfs instead of /etc/cernvm
  * excluded public key from make install 
    (installed in packet manager)

0.2.40:
  * added mount scripts (--enable-mount-scripts)
  * added grab_mountpoint option (automount hack)
  * fixed setgid bug at bootstrap
 
0.2.39:
  * fixed option handling

0.2.38:
  * fixed build system destination directories

0.2.37:
  * removed pidfile option, not required anymore
  * switch mount options are actually handled as switches
  * fixed missing O_TRUNC flag in server tools   

0.2.36:
  * cvmfs Makefile.am fix for fuse-duplex.h

0.2.35:
  * fixed configure.ac name bug

0.2.34:
  * dropped pcre dependency
  * evaluate gid and uid Fuse parameter and use it to drop rights
  * added nofiles mount option to let CernVM-FS increase the ulimit
  * removed update proxies command from cvmfs-talk
  * proxies set via mount option
  * cache directory is created on demand
  * new boot code, uses fuse_main, compatible with automount, 
    supports -s switch
  * removed urlenc option, fixed to sha1 now
  * replaced cvmfs_journald by kernel module, 
    cvmfsd, and synchronization tools, dropped inotify dependency
  * reworked the talk part with a socket
  * couple of minor fixes according to coverity report
  * fixed builtin compilation of libfuse
  * fixed /var/lock/subsys bookkeeping for cvmfs init script
  * added CernVM RSA public key to RPM

0.2.33:
  * added libfuse to build system
  * added redirfs kernel module and cvmfs filter which is supposed
    to replace the cvmfs_journald server daemon soon
  * added libfuse 2.8.4

0.2.32:
  * bugfixes in cvmfs_sign and authentication thread in cvmfs_journald
  * revised build system, added option to use builtin libcurl
  * removed cvmfs1's make_cvmfs

0.2.31:
  * fixed libcurl multi-thread timeout signal handler issue 
  * wrapper around malloc & co. to abort on out-of-memory
  * prevent gcc from optimizing stack frames away 
  * fix around stack munging in signal handler

0.2.30:
  * performance improvements in stat() and open() callbacks
  * revised integration of tracer module, Intel TBB dependency dropped
  * export of CVMFS_HTTP_PROXY done by init script
  * new parameters in cvmfs.initd: ADDITIONAL_OPTIONS, OVERWRITE_OPTIONS
  * /etc/cvmfs.local is examined by rpm-init-script

0.2.29:
  * Start of ChangeLog<|MERGE_RESOLUTION|>--- conflicted
+++ resolved
@@ -1,10 +1,7 @@
 2.2.0:
-<<<<<<< HEAD
   * Fix memory and file descriptor leak in the download manager during reload
-=======
   * Add listing of /var/run/cvmfs to bugreport tarball (CVM-868)
   * Prevent ctrl+c during cvmfs_config reload (CVM-869)
->>>>>>> 22f914e7
   * Avoid use of attr utility in the server (CVM-853)
   * Build GeoIP libraries for the server only (CVM-854)
   * Add catalog-chown command to cvmfs_server (CVM-836)
