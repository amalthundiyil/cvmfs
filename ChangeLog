<<<<<<< HEAD
2.7.0:
=======
2.6.1:
  * Fix potential race condition in the stats collector for the S3 uploader
  * Better control of memory consumption in file processing pipeline (CVM-1687)
>>>>>>> 0ea0fd6a

2.6.0:
  * Increase CVMFS_NFILES to 64k on read-only union file system mount
  * RPM: DUCC is disabled on Aarch64 due to missing Golang RPM on RH 7
  * New notification system to announce repository changes (CVM-1575, CVM-1634)
  * New tool suite ducc, daemon that unpacks container images into cvmfs
  * Fix building on macOS Mojave
  * Update sqlite to version 3.27.2
  * Update c-ares to version 1.15.0
  * Update libcurl to version 7.63.0
  * New parameter CVMFS_CATALOG_WATERMARK to release as of $n$ pinned catalogs
  * Add cvmfs_shrinkwrap utility and sub package (CVM-1578)
  * Add support for bearer token authentication (CVM-1320)
  * New build option ENABLE_ASAN for address sanitizer
  * New libcvmfs methods for extended attribs, catalogs, and multi-threading
  * Publication statistics are saved to an SQLite file (CVM-1567)
  * Optionally print statistics at the end of publication (CVM-1566)
  * Reactivate tracer, new parameters CVMFS_TRACEBUFFER{_THRESHOLD} (CVM-1596)
  * Add libcvmfs calls that list and stat nested catalogs (CVM-1577)
  * Generally replace @fqrn@ and @org@ in configuration (CVM-1526)
  * Add support for CVMFS_NFS_INTERLEAVED_INODES (CVM-1561)
  * Add support for ingesting tarballs (CVM-1476)
  * Optionally print GC stats with CVMFS_SERVER_FLAGS=-+stats
  * Fix debian packaging warnings and errors

2.5.3:
  * [S3] fix rare crash during file upload
  * [macOS] fix hanging reload during `cvmfs_config reload` 
  * Reduce IOPS during publishing to local backend
  * [S3] Add support for CVMFS_S3_PEEK_BEFORE_PUT
  * Prevent dirtab entries from wandering outside the repository (CVM-1608)
  * [S3] Handle HTTP 429 "too many requests" replies (CVM-1584)
  * [S3] Retry on HTTP 502 errors
  * Add support for server side CVMFS_NUM_UPLOAD_TASKS parameter
  * Log more details for host and proxy connection errors (CVM-1662)
  * Fix credentials handling on HTTP retries (CVM-1660)

2.5.2:
  * Add support for CVMFS_DNS_{MIN,MAX}_TTL (CVM-1659)
  * Disable suid binary integration test (083) on macOS
  * Log to syslog when session authorization disappears (CVM-1658)
  * Report start of mark and sweep phases during GC
  * Fix cache cleanup logic for chunks >25M (CVM-1625)
  * Fix stale authz session cache when repository membership changes (CVM-1653)
  * Restrict lazy downloads of geodb to once a day (CVM-1647)
  * Improve error reporting for replication/preloading (CVM-1624)
  * Update Apache config to ignore If-Modified-Since on stratum 1s (CVM-1655)
  * Add support for CVMFS_MAX_[EXTERNAL_]SERVERS (CVM-1631)
  * Fine-grained syncfs control through
    CVMFS_SYNCFS_LEVEL=[none,default,cautious] (CVM-1646)
  * Improve printing of warnings during publish (CVM-1630)
  * Add support for CVMFS_SUID config parameter (CVM-1591)
  * Repository gateway protocol version bumped to 2 (CVM-1626).
  * New parameter CVMFS_FUSE_NOTIFY_INVALIDATION; disabling it fixes
    stability issues on macOS (CVM-1638)
  * Fix permissions on temporary directory used by the receiver
  * Session tokens for gateway transactions are deleted after use (CVM-1643)
  * Automatically apply lease path to abort and publish commands (CVM-1601)
  * Add retry support for `cvmfs_server transaction` (CVM-1611)
  * New S3 config parameter CVMFS_S3_DNS_BUCKETS=false disables DNS-style
    bucket URLs when S3 backend doesn't support them (e.g. Minio) (CVM-1641)
  * Add support for URL subpaths and DNS buckets in the S3 backend (CVM-1641)
  * Fix content type header for objects pushed to S3
  * Fix cache control headers for objects pushed to S3 (CVM-1606)
  * Fix building on macOS 10.14
  * Fix potential memory corruption in catalog traversal
  * Reimplement cvmfs_talk in C++ to improve efficiency
  * Fix busy waiting in cache manager communication under heavy load (CVM-1618)

2.5.1:
  * Fix potential memory corruptions in tiered cache and swissknife history
  * Fix cvmfs_suid_helper on Ubuntu 18.04 for symlinked spool directory
  * Replace geolite free database by geolite2 (CVM-1496)
  * Apply catalog updates from updated alien cache (CVM-1515)
  * Fix compilation with libattr >= 2.4.48
  * Fix potential memory corruption in ingestion pipeline
  * Fix occasional false error of 'cvmfs_config probe' on FC28
  * Fix locking bug in cvmfs_server snapshot (CVM-1598)
  * Fix Yubikey signature handling (CVM-1604)
  * Publication with gateway gracefully exits when reflog is missing (CVM-1560)
  * Fixed Ubuntu 18.04 packages
  * Workspace is only assumed to be CWD in the FUSE client (CVM-1603)
  * Flush file system buffers after snapshot, gc, resign, publish (CVM-1552)
  * Add support for CA bundle files through X509_CERT_BUNDLE (CVM-1421)
  * Improve error message when mount point does not exist (CVM-1562)
  * Gracefully quit mount helper if required config repo is missing (CVM-1512)
  * Fix publishing through gateway with CVMFS_AUTO_TAGS=false (CVM-1559)
  * Parallelize object removal in S3 backend (CVM-1593)
  * Make S3 network parameters adjustable, new parameters
    CVMFS_S3_MAX_RETRIES, CVMFS_S3_TIMEOUT
  * Fix compiler optimization flags for gcc8+ and clang9+
  * Update BNL and FNAL stratum 1 aliases (CVM-1556)
  * Improved check for OSXFUSE in "cvmfs_config chksetup" (CVM-1550)
  * Fix potential deadlock when uploading files to repository GW (CVM-1555)
  * Reduce number of temporary files when publishing through GW (CVM-1548)
  * Check for link count > 0 in swissknife check (CVM-1549)
  * Linkcount is set to 1 for hardlinked files published through GW (CVM-1542)
  * Limit queue size of the gateway spooler to 2G
  * Store gateway receiver's temp files in $SPOOLER_TMP/receiver (CVM-1540)
  * Handle spooler failures gracefully in the gateway receiver (CVM-1545)
  * Fix incomplete manifest after catalog migration operations (CVM-1534)

2.5.0:
  * Check for autofs in cvmfs_server rmfs only for stratum 0s (CVM-1490)
  * React on change of DNS server on Linux (CVM-496)
  * Fix catalog checksum destination from cwd to workspace (CVM-962)
  * Use `systemd start <mount unit>` in suid helper if applicable (CVM-1398)
  * Set httpd selinux label for GeoIP database (CVM-1454)
  * Make CVMFS_GENERATE_LEGACY_BULK_CHUNKS=false the default (CVM-1429)
  * Run automatic garbage collection with frequency controlled by the
    CVMFS_AUTO_GC_LAPSE parameter (CVM-1400)
  * Fix use of short term TTL when the manifest cannot be downloaded
  * Fix crash on `cvmfs_talk remount` with fixed catalogs
  * Send offline mode enter/recover events to syslog (CVM-1497)
  * Sanitize repository names in cvmfs_server (CVM-1389)
  * Use /etc/auto.master.d/cvmfs.autofs if applicable (CVM-675)
  * Add functionality to print the hierarchy of branches (CVM-1392)
  * Fix error message when trying to mount an already mounted repo (CVM-1477)
  * Fix transaction abort with many temporary files (CVM-1390)
  * Fix garbage collection of idle repositories (CVM-1460)
  * Place bootstrapping symlinks on replica storage (CVM-1366)
  * Improve CPU utilization when downloading with limited bandwidth (CVM-1480)
  * Use lazy unmount as a last resort in `cvmfs_config killall` (CVM-1465)
  * Add CloudFlare support to GeoAPI (CVM-1468)
  * Fix warnings in cvmfs_server on bash >= 4.4 (CVM-1401)
  * Create libcvmfs.a and libcvmfs_cache.a on macOS (CVM-1489)
  * Set default cache limit to 20G on macOS
  * Fix statvfs for cache size >4G on macOS (CVM-1474)
  * Add support for diff snapshots based on root hash (CVM-1452)
  * Enable manual trigger to release nested catalogs in unsupervised memory
    cache plugin
  * Add new server parameter CVMFS_IGNORE_SPECIAL_FILES
  * Add support for special files (CVM-1106)
  * Remove S3 multi-bucket support
  * Use AWSv4 S3 authorization if CVMFS_S3_REGION is set (CVM-988)
  * Add CAP_DAC_READ_SEARCH to swissknife to publish locked-down files
  * Don't enforce user_allow_other fuse option (CVM-1379)
  * New file ingestion pipeline
  * Drop tbb dependency
  * Add docker graph driver plugin configuration
  * Add RapidCheck for property based testing
  * Fix compilation on macOS 10.11+
  * Add stratum 1 agent for triggered replication
  * Autmatically restart failed authz helper after a cool-off period
  * Make `true` to be a valid boolean option

2.4.5:
  * Use CVMFS_MAX_IPADDR_PER_PROXY=2 by default on macOS
  * Fix-up for reacting on DNS server change (CVM-496)

2.4.4:
  * Fix registration of chunk hashes without bulk hash and non-SHA1 hash
    algorithm (CVM-1446)
  * React to a change of DNS server on macOS (CVM-496)
  * Have geoapi try $REMOTE_ADDR if $HTTP_X_FORWARDED_FOR has no geoinfo
    (CVM-1442)

2.4.3:
  * Fix location of cvmfschecksum file for tiered cache config (CVM-1436)
  * Fix throughput reporting in `cvmfs_config stat` (CVM-1432)
  * Fix races in mtab handling of crash unmounter with writable mtab (CVM-1431)
  * Turn cvmfs-config into Debian virtual package (CVM-1420)
  * Invalidate inodes instead of dentries on reload/remount (CVM-1423)
  * Workaround for alien cache on BeeGFS (CVM-1403)

2.4.2:
  * Skip external files during garbage collection (CVM-1396)
  * Enforce numeric value when manually setting revision number (CVM-1372)
  * Add cvmcache_get_session() to cache plugin API (CVM-1368)
  * Enforce explicit catalog TTL setting on publish (CVM-1388)
  * Fix variant symlink display on release manager machine (CVM-1383)
  * Prevent diff viewer from recursing into hidden directories (CVM-1384)
  * Prevent overlayfs repositories on XFS ftype=0 spool directories (CVM-1385)
  * Cache GeoAPI replies for 5 minutes, improve WSGI config (CVM-1349)
  * Improve logging for cache plugins
  * Fix use of cached file catalog in cache plugins
  * Fix off-by-one error for chunk size when grafting files

2.4.1:
  * Don't perform health check on resign (CVM-1358)
  * Fix potential deadlock in parallel catalog processing (CVM-1360)

2.4.0:
  * Fix `cvmfs_config reload` on macOS
  * Fix cvmfs_config reload under root environment with cvmfs deps (CVM-1352)
  * Add support for CVMFS_{ROOT|NESTED}_KCATALOG_LIMIT, CVMFS_FILE_MBYTE_LIMIT,
    CVMFS_ENFORCE_LIMITS to set publish limits (CVM-1094, CVM-1123)
  * Add support for revision entries in blacklist (CVM-992)
  * Reduce default catalog TTL to 4 minutes (CVM-1336)
  * Add cvmfs_server resign -d option (CVM-1279)
  * Add support for CVMFS_OOM_SCORE_ADJ (CVM-1092)
  * Show all CVMFS_... parameters in `cvmfs_config showconfig` (CVM-1180)
  * Limit number of concurrent S3 PUT operations (CVM-1339)
  * Set Apache content-type of objects to application/octet-stream (CVM-1067)
  * Add CVMFS_GENERATE_LEGACY_BULK_CHUNKS parameter to control creation of
    bulk hashes for chunked files (CVM-640)
  * Assign port 8000 to httpd in selinux configuration during RPM post-install
    (CVM-1308)
  * Use "AllowOverride Limit AuthConfig" directive (CVM-1255)
  * Set Apache manifest expiry period to 61 seconds
  * Remove checks for conflicting cvmfs_server 2.0.x artifacts (CVM-1167)
  * Lift restriction on autofs in nfs mode (CVM-975)
  * Allow ext3 as spool file system on RHEL 7.3 / overlayfs (CVM-1186)
  * Add `cvmfs_server resign -p` command (CVM-1140)
  * Add `cvmfs_server check -r` command to repair reflog checksum (CVM-1240)
  * Add ncleanup24 xattr and Nagios check for cleanup rate (CVM-1097)
  * Add cvmfs_server resign -w for stand-alone whitelist resigning (CVM-1265)
  * Fix shell errors when required config repo cannot be mounted (CVM-1300)
  * Add support for Yubikey 4 & NEO to cvmfs-server (CVM-1259)
  * Fix mount helper for very long lines in /etc/group (CVM-1304)
  * Change default graft size from 32M to 24M (CVM-1291)
  * Fix cache size reporting in 'df' on macOS (CVM-1286)
  * Use a repository layout revision as CVMFS_CREATOR_VERSION (CVM-1065)
  * Improve error reporting when cache hosting file system is full (CVM-1253)
  * Perform fail-over when whitelist or manifest is corrupted (CVM-837)
  * Increase maximum repostory name from ~30 chars to 60 chars (CVM-1173)
  * Add cvmfs_server gc -a option (CVM-1095)
  * Fixes for OpenSSL 1.1 interface changes
  * Use rsync "perishable" feature instead of list-catalogs (CVM-1199)
  * Add cvmfs_server checkout command and support for branches (CVM-1197)
  * Add cvmfs_server diff command (CVM-1070)
  * Possibility to split cache dir and workspace, add CVMFS(_CACHE)_WORKSPACE
  * Trim trailing whitespaces from .cvmfsdirtab entries (CVM-1061)
  * Cache proxy settings in workspace directory (CVM-1156)
  * Add `cvmfs_talk remount sync` command
  * Use active eviction of kernel caches with libfuse >= 2.9 (CVM-1041)
  * Add external and internal in-memory cache manager (CVM-1044)
  * Add tiered cache manager (CVM-1050, CVM-1183)
  * Support for instance based cache configuration (CVM-1053)
  * Fix mount helper if repository name resolves to local path (CVM-1160)
  * Make cvmfs_server catalog-chown command public (CVM-1077)
  * Update stratum 1 default configuration (CVM-1147)
  * Update cern.ch master keys
  * Use built-in LibreSSL on macOS (CVM-1112)
  * Use -Os compiler flag
  * Use c-ares 1.13.0
  * Use libcurl 7.54.1
  * Use sqlite 3.19.3
  * Add CVMFS_VIRTUAL_DIR server parameter (CVM-1062)
  * Add catalog support for hidden files and bind mountpoint
  * Add CVMFS_IGNORE_SPECIAL_FILES server parameter
  * Ignore special files with a warning on publish (CVM-1106)
  * Add support for Debian 8 (CVM-1104)
  * Add support for pluggable, external cache managers (CVM-1054)
  * Keep debug symbols of libcurl and c-ares
  * Use default X509_CERT_DIR also if it is empty string (CVM-1083)
  * Add micro benchmark framework
  * Fix building on Arch Linux
  * Fix building on the Raspberry Pi
  * Add new initialization interface to libcvmfs (CVM-947)
  * Fix build with gcc 6 (CVM-1051)
  * Use cache for fetching history database on mount
  * Fix small memory leak during remount of root catalog
  * Fix handling of file:// url in CVMFS_SERVER_URL

2.3.5:
  * Let RPM drop patch configuration for CVM-1200 where necessary

2.3.4:
  * Unlink empty files during cache db rebuild (CVM-1113)
  * Fix gathering 'rawlink' extended attribute
  * Allow for keys directory used with stratum 1 repositories (CVM-985)
  * Fix snapshot logging for large tag lists (CVM-1021)
  * Fix auto tag cleanup for very long tag lists (CVM-1198)
  * Fix stratum 0 /etc/fstab migration from versions < 2.1.20 (CVM-1182)
  * Work around CentOS 7 bug in autofs systemd unit (CVM-1200)

2.3.3:
  * Fix parsing of nested catalogs in dirtab for cvmfs_preload
  * Fix asynchronous cleanup with open file descriptors on some aufs versions
  * Add .cvmfs_status file (CVM-1107)
  * Fix potential deadlock when uploading catalogs (CVM-1165)
  * Fix 'cvmfs_server resign' if CVMFS_HASH_ALGORITHM is unset (CVM-1013)
  * Compact reflog after garbage collection (CVM-1162)
  * Fix migration of server info JSON files (CVM-1159)
  * Fix selecting repositories by wildcard in cvmfs_server (CVM-1151)
  * Prevent GC from running at the same time as snapshot (CVM-1108)
  * Don not ignore stale locks when publishing (CVM-1146)
  * Add CVMFS_CONFIG_REPO_REQUIRED option (CVM-1111)
  * Accept OverlayFS / ext4 on RHEL >= 7.3 (CVM-835)
  * Fix build on RHEL7.3 (CVM-1153)
  * Increase robustness when fetching reflog and checksum (CVM-1114, CVM-1124)
  * Add cvmfs_talk external host switch (CVM-1126)
  * Fix misleading cache cleanup log message (CVM-1128)
  * Fix cvmfs_config on EL7 if working directory is /usr/bin (CVM-1118)
  * Perform host failover on corrupted data (CVM-478)
  * Fix cvmfs_config umount failure output
  * Fix comment in default.conf (CVM-1105)
  * Fix history file leak on auto tag removal
  * Fix crash when 'cvmfs_talk cleanup rate' is called without argument
  * Fixes for macOS 10.12 Sierra (CVM-1084)

2.3.2:
  * Fix error reporting when downloading replication sentinal file (CVM-1078)
  * Fix publishing of auto catalog markers (CVM-1079)
  * Fix segfault in debug logging of certain download failures (CVM-1076)

2.3.1:
  * Fix rare corruption on NFS maps during mount / reload
  * Use reflog timestamp instead of catalog inherent timestamp (CVM-764)
  * Garbage collect auxiliary objects (CVM-1007)
  * Prune previous catalog chain during replication of gc-enabled repositories
  * Gracefully deal with proxies without http:// prefix (CVM-1045)
  * Reset file capabilities of cvmfs_swissknife on package update (CVM-1038)
  * Fix `cvmfs_server gc` for freshly created replicas (CVM-1043)
  * Fix `mount -t cvmfs -o remount ...` (CVM-1068)
  * Prevent fallback proxies from interfering with external data (CVM-1058)
  * Fix up cvmfs_talk external commands (CVM-981)
  * Fixes in upload and download of the reflog
  * Add gc command to cvmfs_server help text (CVM-1011)
  * Add mount command to cvmfs_server help text (CVM-1008)
  * Add CVMFS_AUTO_TAG_TIMESPAN parameter to control automatic cleanup of old,
    automatically created repository tags (CVM-982)
  * Fix lsof report in cvmfs_server on newer Linux distributions
  * Use tbb version 4.4 update 5
  * Minimal set of fixes to allow compilation on Fedora 24
  * Fix RPM dist tag for SLES12 (CVM-1032)
  * Fix remote URL of `cvmfs_server check` on stratum 1
  * Add local reflog checksum to ensure data integrity (CVM-1006)
  * Fix false warning on graft files when removing trees on overlayfs (CVM-932)

2.3.0:
  * Fix crash on publish when symlinking an opaque directory
  * Fix null pointer dereference for authz extended attribute
  * Add well-defined client-side authz interface and allow/deny helpers
  * Parallel commit of catalog databases after publish
  * Speed-up catalog meta-data updates during publish
  * Prevent a cvmfs_server migrate on a repository that is in a transaction
  * Add `cvmfs_server mount` command (CVM-996)
  * Remove scratch directory asynchronously on publish
  * Fix maintaining "previous revision" pointer during catalog migrations
  * Optimize sequence of creation/removal of nested catalogs during publish
  * Reduce page cache utilization during publish
  * Fix lookup of sbin binaries in cvmfs_server
  * Add 'cvmfs_talk detach nested' debug and testing interface
  * Add per-database memory statistics to 'cvmfs_talk internal affairs'
  * Avoid unloading of the fuse library under Valgrind
  * Reduce memory consumption and fragmentation
  * Use sqlite 3.10.2
  * Fix a few small memory leaks during reload of the library
  * Reduce number of system calls during publish
  * Add support for cvmfs_swissknife publish -f to force publishing in the
    presence of open file descriptors
  * Fix a rare crash when parsing the whitelist in cvmfs_server
  * Call cvmfs_suid_helper with a clean environment from cvmfs_server
  * Add .cvmfsreflog for garbage collection
  * Omit S3 bucket number if only a single bucket is used
  * Warn when forcfully remounting the file system stack on the server, new
    parameter CVMFS_FORCE_REMOUNT_WARNING
  * Add support for default.conf in config repository (CVM-993)

2.2.3:
  * Fix stale open chunked files that are updated in the repository (CVM-1017)

2.2.2:
  * Fix compilation of libcvmfs on Fedora 23 i686
  * Update cvmfs_rsync to handle source dirs changed into symlinks (CVM-1004)
  * Backport `cvmfs_server mount -a`
  * Remove use of SSLv3_client_method() in libcurl
  * Fix 'cvmfs_server snapshot -a' not noticing failed snapshots (CVM-997)

2.2.1:
  * Fix reading of chunked files in libcvmfs
  * Disable access to VOMS protected repositories until certificate handling
    is resolved

2.2.0:
  * Add VOMS as a build dependency on platforms where it is available.
  * Detect missing 'http:// proxy prefix in chksetup (CVM-979)
  * Remove sudo dependency from Linux packages
  * Fix race when reloading at the same time as evicting data from the cache
  * Fix cache-control max-age time coming from .cvmfs* files on EL7 (CVM-974)
  * Fix rare deadlock on unmount
  * Fix mistakenly ignoring catalogs during garbage collection (CVM-966)
  * Fix mounting with a read-only cache directory
  * Add user.pubkeys extended attribute
  * Add `cvmfs_server snapshot -a` (CVM-813)
  * Add support for a garbage collection deletion log (CVM-710)
  * Print error message at the end of a failing `cvmfs_server check` (CVM-958)
  * Use patched pacparser 1.3.5 for IPv6 support (CVM-903)
  * Add support for VOMS authentication in fuse module (CVM-904)
  * Add `cvmfs_server update-repoinfo` command (CVM-804)
  * Add `cvmfs_talk cleanup rate` command (CVM-270)
  * Read blacklist from config repository if available (CVM-901)
  * Add support for uncompressed files (CVM-906)
  * Add support for external data (CVM-907)
  * Add CVMFS_IPFAMILY_PREFER=[4|6] to select preferred IP protocol for proxies
  * Fix crash when publishing specific files which a size of a multiple of the
    chunk size (CVM-957)
  * Immediately pick up new catalogs after idle period (CVM-636)
  * Add CVMFS_REPOSITORY_TTL server parameter for repository TTL in seconds
  * Move python library to a separate repository
  * Harden GeoAPI against cache poisoning (CVM-722)
  * Fix handling of empty CVMFS_CONFIG_REPOSITORY
  * Allow for configuration of DNS timeout and retry (CVM-875)
  * Add IPv6 support for GeoAPI (CVM-807)
  * Add `cvmfs_server check -s` to verify subtrees
  * Don't resolve magic symlinks in server mode (CVM-879)
  * Unmount repositories when rpm is erased (CVM-757)
  * Allow for alternative URLs for root catalog outside /data subdirectory
  * Add static status files on stratum 0/1 server (CVM-860)
  * Fix cache directory selection in `cvmfs_config wipecache` (CVM-709)
  * Add `cvmfs_config killall` command (CVM-899)
  * Log events to syslog in cvmfs_server (CVM-812, CVM-861)
  * Enable `cvmfs_server import` to generate new repository keys (CVM-865)
  * Do not mount /cvmfs on boot on the release manager machine; on the first
    transaction, CVMFS_AUTO_REPAIR_MOUNTPOINT mounts automatically
  * Perform host fail-over on HTTP 400 error code (CVM-819)
  * Fail immediately if CVMFS_SERVER_URL is unset (CVM-892)
  * Add -p switch to cvmfs_server commands to skip Apache config (CVM-900)
  * Minor fixes to libcvmfs (CVM-831, CVM-893)
  * Add CLI for grafting files (CVM-933)
  * Add support for explicitly listed repositories in 'cvmfs_config probe'
    (CVM-793)
  * Allow for repository removal without removing the content (CVM-738)
  * Add cvmfs_config fsck command (CVM-371)
  * Avoid use of sudo in cvmfs_server (CVM-245)
  * Various build system fixes (CVM-783, CVM-854, CVM-857)
  * Avoid rolling back to incompatible catalog schemas (CVM-252)
  * Add cvmfs_rsync utility (CVM-814)
  * Fixes for OS X El Capitan, move install directory on OS X to /usr/local
    (CVM-917)
  * Fix rare bug in the garbage collection that can lead to removal of live
    files (CVM-942)
  * Add support for grafting of files (CVM-908)
  * Make CVMFS_AUTO_REPAIR_MOUNTPOINT the default (CVM-889)
  * Fix mount point auto repair when only the read-only branch is broken (CVM-918)
  * Fix URL option parsing for S3 backend in cvmfs_server
  * Add quasi-static cvmfs_preload binary (CVM-912, CVM-914)
  * Add auto-balancer for catalogs (experimental) with server parameters
    CVMFS_AUTOCATALOGS, CVMFS_AUTOCATALOGS_MAX_WEIGHT,
    CVMFS_AUTOCATALOGS_MIN_WEIGHT
  * Fix auto tag creation for fast successive publish runs (CVM-795)
  * Fix systemd detection in cvmfs_server on systems with multiple running
    systemd processes like Fedora 22
  * Fix rpm for Fedora > 21, drop explicit support for fedora < 21
  * Detect valgrind if valgrind header is present on the system
  * Add make check target
  * Fix leak of temporary files in .cvmfsdirtab handling (CVM-818)
  * Allow geodb update for non-root users (CVM-895)
  * Don't commit exisiting files to local storage backend in server (CVM-894)
  * Fix stale lock file on server machine crash (CVM-810)
  * Fix crash for invalid spooler definition (CVM-891)
  * Fix leak of temporary files in the S3 backend (CVM-881)
  * Add -s <S3 config file> switch to add-replica command
  * Fix rare crashes on publish due to false whiteout handling (CVM-880)
  * Fix moving of magic symlinks into nested catalogs (CVM-874)
  * Prepare OS X mount helper for osxfuse 3
  * Fix stack trace generation on OS X
  * Tune OS X Fuse mount options
  * Add support for chunked files in libcvmfs (CVM-687)
  * Fix rare race that can result in a hanging reload
  * Fix memory and file descriptor leak in the download manager during reload
  * Add support for SHA3-SHAKE128 with 160 output bits
  * Add listing of /var/run/cvmfs to bugreport tarball (CVM-868)
  * Prevent ctrl+c during cvmfs_config reload (CVM-869)
  * Avoid use of attr utility in the server (CVM-853)
  * Add catalog-chown command to cvmfs_server (CVM-836)
  * Handle import of repositories with an expired whitelist (CVM-780)
  * Fix leak of temporary files during garbage collection (CVM-846)
  * Fix verification of partial file chunks in cvmfs_server (CVM-842)
  * Remove counting of open file descriptors from libcvmfs
  * Fix resolving absolute symlinks into the same repository in libcvmfs
    (regression)
  * Add CVMFS_MAX_IPADDR_PER_PROXY parameter to avoid very long fail-over
    chains
  * Fix initialization of quota manager in libcvmfs (regression)
  * Fix cleanup of global state in libcvmfs
  * Use "unix-none" sqlite vfs in libcvmfs
  * Add LIBCVMFS_VERSION_MAJOR, LIBCVMFS_VERSION_MINOR, LIBCVMFS_REVISION
  * Add error code defines in libcvmfs
  * Restore 2.1.19 option names in libcvmfs
  * Follow HTTP redirects in S3 backend
  * Change versioning scheme to MAJOR.MINOR.PATCH
  * Disable caching for mutable objects in S3 backend (CVM-808)
  * Automatically pick a union file system when creating a repository
  * Fix several CentOS7 issues in the cvmfs_server script (CVM-737)
  * Adjust to upstream OverlayFS changes
  * Fix crash in 'cvmfs_swissknife dirtab' if .cvmfsdirtab contains /*
  * Let 'cvmfs_config chksetup' find the Fuse library in /usr/lib/$platform
    (CVM-802)
  * Disable Geo-API for atlas nightlies
  * Add benchmarks to the integration tests
  * Use --max-time curl option in Nagios probe with 3 times connection timeout
  * Add check for 32bit inode overflow to the Nagios probe (CVM-627)
  * Add a timeout to the Nagios probe (CVM-683)
  * Add 'make doc' as a target to build Doxygen documentation (CVM-692)
  * Add CVMFS_SYSTEMD_NOKILL parameter to make cvmfs act as a systemd
    recognized low-level storage provider
  * Add CVMFS_HIDE_XATTRS client parameter to prevent synthetic extended
    attributes from being listing
  * Add support for custom extended attributes and file capabilities through
    server parameter CVMFS_INCLUDE_XATTRS (CVM-734)

2.1.20:
  * Stop parsing of CernVM specific config files (CVM-614)
  * Add CVMFS_MAXIMAL_CONCURRENT_WRITES configuration parameters for number of
    I/O streams during publishing (CVM-703)
  * Add possibility to use S3 compatible storage in the server (CVM-215)
  * Recover from inconsistent state of mount points in the server (CVM-650)
  * Concurrent initial snapshots will not wait for each other but all but the
    first one fail with a non-zero exit code (CVM-278)
  * Add support for geographically ordered fallback proxies (CVM-708)
  * Add support for HTTP redirects through CVMFS_FOLLOW_REDIRECTS (CVM-766)
  * Ensure autofs is running after 'cvmfs_config setup'
  * Fix rebuilding cache database on XFS (CVM-685)
  * CVMFS_PUBLIC_KEY takes precedence over CVMFS_KEYS_DIR (CVM-652)
  * Fix error reporting when creating alien cache (CVM-677)
  * Fix concurrent creation of cache sub directories (CVM-672)
  * Replace cvmfs-keys package by cvmfs-config-... packages (CVM-617)
  * Add CVMFS_LOW_SPEED_LIMIT parameter, increase threshold for stale
    connections from 100B/s to 1kB/s (CVM-718)
  * Allow cvmfs to claim ownership of files and directories through
    CVMFS_CLAIM_OWNERSHIP (CVM-678)
  * Add support for garbage-collected repositories (CVM-583, CVM-760)
  * Add support for automatically ordering Stratum 1 servers according to
    geographic loations (CVM-629, CVM-630)
  * Add 'host probe geo' command to cvmfs_talk
  * Add CVMFS_USE_GEOAPI parameter
  * Add host_list extended attribute
  * Fix traversal of nested catalogs in intermediate catalogs during snapshot
  * Resolve round-robin DNS entries for proxies to a load-balance group
    (CVM-457)
  * Use AllowOverride Limit instead of AllowOverride All in Stratum 0/1
    default configuration (CVM-661)
  * Stop renaming catalogs in alien cache
  * Make installation of bash completion files opt-out
  * Apply umask to the mode when creating files on the Stratum 0/1 (CVM-660)
  * Make server transaction handling more robust against failures and
    concurrent operations (CVM-665, CVM-666)
  * Install auto.cvmfs in /usr/libexec/cvmfs and make /etc/auto.cvmfs a
    symlink (CVM-645)
  * Restrict the number of in-flight file processing jobs in the server in
    order to not exhaust file descriptor limit
  * Fix whitelist resign period from one month to 30 days to match the
    documentation (CVM-628)
  * Use custom cvmfs_cache_t SELinux label for the cache directory (CVM-644)
  * Fail gracefully if one of the public RSA keys is unreadable (CVM-667)
  * Fix concurrent access to alien cache on NFS (link/unlink instead of rename)
  * Support alien cache on hadoop-dfs-fuse which doesn't report
    file size immediately (CVM-659)
  * Fix false zero return code of 'cvmfs_server transaction' (CVM-658)
  * Allow using externally created keys in cvmfs_server mkfs (CVM-646)
  * Warn when aufs version is known to potentially cause deadlocks
  * Fix alien cache catalog updates (CVM-653)
  * Add underscore and tilde to the set of unescaped URI characters
  * Fix packaging for Fedora 21
  * Fix SElinux packaging for RHEL7 and Fedora 20
  * Disable SQlite locking on the client; improves performance
    and allows to store cache directory on file systems with
    dodgy file locking support such as Lustre
  * Change libcvmfs to access /cvmfs instead of /cvmfs/<repo>
  * Add OSG, EGI public keys and config (CVM-641)
  * Fail gracefully on errors in 'cvmfs_server import' (CVM-635)
  * Allow for setting a revision number using
    'cvmfs_server publish -n' (CVM-633)
  * Work around gcc4.1 compiler bugs
  * Add support for CVMFS_CONFIG_REPOSITORY (CVM-616)
  * Change directory to config file being parsed (CVM-618)
  * Export CVMFS_FQRN to shell callouts for option parsing
    (CVM-619)
  * Fix race when autofs unmounts a repository during reload
  * Use file catalogs when processing .cvmfsdirtab (CVM-620)
  * Support negative entries with wild cards in .cvmfsdirtab (CVM-639)
  * Compact inflated catalogs on publish (CVM-610)
  * Add 'letter' command to cvmfs_swissknife
  * Use tbb 4.3 update 1
  * Use sqlite 3.8.7.4
  * Use libcurl 7.39
  * Use leveldb 1.15
  * Rename cvmfs_server lstags command to list-tags
  * Add extended attribute user.tag
  * Add CVMFS_REPOSITORY_DATE client parameter (CVM-625)
  * Enable default auto tagging (CVMFS_AUTO_TAG)
  * Add 'list-catalogs' command to cvmfs_server (CVM-611)

2.1.19:
  * Suppress confusing lsof output in cvmfs_server (CVM-624)
  * Fix CVMFS_SEND_INFO_HEADER option handling (CVM-623)

2.1.18:
  * Fix publishing when other shells are open on /cvmfs/$fqrn
  * Repository sanitation: require a dot in the repository name in
    autofs map
  * Parse /etc/cvmfs/default.d/*.conf after /etc/cvmfs/default.conf and
    before /etc/cvmfs/default.local
  * Log pacparser errors to syslog
  * Resolve auto PAC location to http://wpad/wpad.dat
  * Send requested file system path in cvmfs-info HTTP header (CVM-580);
    behavior can be turned on and off through CVMFS_SEND_INFO_HEADER
  * Fix overwriting regular file or symlink with non-empty
    directory in cvmfs_server
  * Fix rpm build on EL6.5 32bit
  * Fix memory corruption during publish process (CVM-608)
  * Use CVMFS_PAC_URLS instead of PAC_URLS
  * Fix symlinked /var/spool/cvmfs/... (CVM-607)
  * Add verbose texts to most error codes (CVM-594)
  * Fix abnormal termination of cvmfs_server on whitelist
    verification errors (CVM-602)
  * Reduce default verbosity of 'cvmfs_server publish' (CVM-269)
  * Fix automounter map on EL6.2 (CVM-601)
  * Log to syslog in addition to stderr when debug log cannot
    be opened (CVM-273)
  * Fix false parsing of /etc/cvmfs/domaind.d/cern.ch.* on mount
    (CVM-600)
  * Improve error logging when loading the cvmfs library (cf. CVM-595)
  * Fix crash in exclusive cache mode if unpin listener is called
    on mount (CVM-267)
  * Add "volatile" repository and volatile cache class (CVM-263)
  * Fix TBB build system for 32bit on 64bit mock environments
  * Fix RPM spec file for FC20
  * Add cvmfs Python library
  * Fix permissions of private keys on repository creation
  * Fix race between cached chunked files and catalog updates
  * Fix false caching of catalog object in dirent
  * Support for RIPEMD-160 hash algorithm in lieu of SHA-1
  * Switch to TBB 4.2 update 2
  * Bash completion for cvmfs_config and cvmfs_server
  * Fix build system for SL4

2.1.17:
  * Fix proxy failover on HTTP 403 errors (introduced in 2.1.16)

2.1.16:
  * Track uncompressed catalog sizes
  * Replace sudo magic in cvmfs_server by cvmfs_suid_helper
  * Record to syslog when highest inode exceeds 32bit
  * Support for user.inode_max extended attribute
  * Support importing a 2.1 repository
  * Remove left-over FIFOs from cache directory
  * Fix publish of recreated nested catalog hierarchies
  * Fix race between catalog reload and Fuse module reload
  * Fix parsing of CVMFS_MAX_TTL parameter
  * Optionally disable httpd check in cvmfs_server
  * Enforce immediate host failover on HTTP 404 errors
  * Experimental support for pkcs#7 signed whitelists
  * Fix build system for 32bit ARM
  * Opportunistically clean up before loading files > 25M
  * Change default catalog TTL to 15 minutes
  * Add support for default values in variant symlinks
  * Add support for extended attribute "rawlink"
  * Fix compile errors with Apple clang 5
  * Experimental support for replicating into client cache
  * Experimental support for "alien cache" (CVMFS_ALIEN_CACHE)
  * Fix multiple race conditions when repositories are unmounted
    during reload
  * Do not pull previous catalogs from snapshots
  * Replace mount helper shell script by binary
  * Replace autofs map shell script by binary
  * Fix potential endless loop in 'cvmfs_config setup'
  * Fix CVMFS_STRICT_MOUNT
  * TBB driven, parallel file processing engine in server
  * Follow rpm scheme in deb packaging (client, server, keys)
  * Add fnal stratum 1 to default configuration
  * Fix read-only cache mode

2.1.15:
  * Fix race in cvmfs_server publish
  * Fix rare inconsistency in runtime size tracking of the cache
  * Fix time calculation in cvmfs_talk host probe command
  * Allow for multi-repo operations and wildcards in
    cvmfs_server
  * Allow for stratum 1 aliases
  * Add simple check for cache space to 'cvmfs_config chksetup'
  * Unpin catalogs on unmount
  * Fix treatment of local I/O errors during stream decompression
  * Change X-CVMFS2 header to User-Agent
  * Improve logging on mount
  * Properly finalize Fuse module on mount failures
  * Build system: fix libattr devel detection
  * Fix detecting the service utility under Ubuntu in cvmfs_config
  * Replace leveldb usleep by SafeSleepMs
  * Switch to leveldb 1.12.0 (IA-64 compatibility)
  * Fix parsing of config file without trailing newline
  * Expand backoff on download errors to the loading of
    file catalogs
  * Fix false negative caching of I/O errors that occur during
    path lookup
  * Place SQlite temporary files into cache directory
  * Move OS X client from fuse4x to OSXFuse
  * Properly handle (ignore) mount options
    auto, noauto, user, nouser, users, _netdev
  * Strip debug symbols from 3rd party externals
  * Resolve "auto" proxy according to WLCG auto proxy discovery
    (see http://cern.ch/go/HV9f)
  * cvmfs_server: increase default expiration time for .cvmfspublished
    to 2 minutes in order to avoid being dDoS'd by misconfigured
    Squids
  * Automatically unmount a crashed mountpoint from the watchdog
  * Connect SQlite logger to cvmfs logger
  * Switch to sqlite 3.7.17
  * Add check for accessibiliy of /etc/nsswitch.conf to
    cvmfs_config chksetup
  * Add experimental support for overlayfs as an alternative to
    aufs
  * Enforce hard limit on number of concurrent HTTP connections
  * Switch to libcurl 7.32.0
  * Switch to zlib 1.2.8
  * Switch to c-ares 1.10.0
  * Fix "one too often" fail-over
  * Consider all HTTP 5XX errors as host errors
  * Release pinned catalogs at high watermark of pinned files
  * Unset executable bit of /etc/cvmfs/{default.conf,config.sh}
  * Fix potential endless loop in download thread
  * Refurbish build system for external dependencies
  * Fix C binding of libcvmfs
  * Add "import" command to cvmfs_server that transforms a 2.0
    repository into a 2.1 repository (Stratum 0)
  * Add pin command to cvmfs_talk
  * Fix reading from socket in talk thread
  * Add "nameserver set" command to cvmfs_talk
  * Fix various issues with reading of chunked files
  * Decrease memory consumption of the inode tracker
  * Remove trailing empty attribute in listattr callback
  * Make repositories replicatable by default
  * Experimental support for repository tags (named snapshots).
    Allows to mount a specific repository version and to rollback
    and re-publish previous repository states.

2.1.14:
  * Fix initial problems introduced with the 2.1.13 security hotfix

2.1.13:
  * Fix security bug in /etc/auto.cvmfs: due to improper
    option checking, normal users can get root privileges
    through autofs.

2.1.12:
  * Perform host failover after unsuccessful proxy
    failover (test all paths)
  * Improve recovery reliabiliy after node crash
    (force removal of cache database)
  * Fix help text of cvmfs_talk
  * Fix timeout for NFS shared maps
  * Drastically improved performance of copying the inode
    tracker
  * Safe guard against concurrent snapshot processes
  * Drop config.sh dependency from cvmfs_server

2.1.11:
  * Improve logging for whitelist expiry and fqrn errors
  * Add network path reset within the same proxy group
    (re-balance proxies)
  * Add network path reset for failover hosts
  * Add missing execmod SELinux exception for 32bit SL6
  * Fix occasional hangs of gdb when generating stack traces
  * Improve host/proxy failover logging
  * Fix host failover
  * Perform a host failover instead of a proxy failover
    on HTTP 502, 504 errors
  * Add experimental support for "micro-syslog" implementation that
    writes syslog messages to a file.  Add CVMFS_USYSLOG parameter
    to specify the destination file.
  * Distinguish information, warning, and error records when
    writing to syslog
  * Add -march=i686 to CFLAGS and CXXFLAGS for 32bit builds
  * Add CVMFS_MOUNT_RW switch parameter.  A read/write mount point
    can workaround problematic open flags (O_RDWR, O_TRUNC, ...)
  * Remove unused CVMFS_64BIT_INODES parameter
  * Avoid __sync_fetch_and_add on 64bit integers with a negative
    offset.  This breaks on 32bit systems.  It affects the counter
    for active file system calls in the loader.
  * SLES11 build system compatibility fixes

2.1.10:
  * Use continuous inodes on inode generation change instead of
    fixed bit fields.  This increases the usable inode space.
  * Ensure unique inode--path relationship during kernel-imposed
    lifetime of inodes.  Avoiding multiple inodes for the same path
    avoids large hangs of 100% system load.
  * Fix remove command in cache manager
  * Fix uid/euid of shared cache manager
  * Add 'evict' command to cvmfs_talk in order to remove specific
    files from cache
  * Improve logging for fatal cachedb update errors
  * Fix potential endless loop in signal handler
  * Add drainout mode and maintenance mode to internal affairs
  * Add number of forget() calls to file system statistics
  * Advise the kernel not to cache pages for files verified
    by cvmfs_fsck
  * Fix deadlock in 'cvmfs_config reload' when cwd is on cvmfs
  * Fix reloading with wiping out the cache directory in case
    the cache base directory is not owned by the cvmfs user
  * Fix restoring directory handle gauge
  * Prevent the leveldb build system from picking up the system's
    snappy library

2.1.9:
  * RHEL 6.4 SELinux rules for generating stack traces
  * Include stacktrace files in bugreport tarball
  * Check for attr utility in cvmfs_config
  * Fixed potential endless loop in automatic cache cleanup
  * Switched to SQlite 3.7.16.2
  * Fixed touching of .cvmfscatalog in server toolkit
  * Added "pause mode" to 'cvmfs_server publish' in order to allow
    for manually fixing file catalogs
  * Fix removal of temporary files in replication tools
  * Experimental support for "shared NFS maps", which are handled
    by sqlite and allow for NFS HA setups at the cost of performance
  * Recognize CVMFS_IPV4_ONLY environment variable and, if set
    to a non-empty value, don't use IPv6 addresses
  * Recognize http_proxy in cvmfs server toolkit
  * Fix handling of "last_snapshot" sentinel in replication
    when not executed as root
  * Asynchronous catalog updates in the server toolkit
  * Fix: shared cache manager race during load-unload cycles
  * Fix: file descriptor leaks during Fuse module reload
  * Fix: handling of log level parameter in snapshot
  * Fix: save and restore open dir and open file counters
    when the fuse module is reloaded
  * Fixed several memory leaks when reloading the Fuse module
  * Improved logging for whitelist verification errors
  * Added "remount fence" in order to ensure consistent
    catalog operations
  * Fix: Rewind file descriptor on download retries
  * Log inode generation overflows to syslog
  * Pretty printing for 'cvmfs_config reload'
  * Fixed selinux context for SL5 in cvmfs_server
  * Omit autofs warnings in NFS mode
  * Added "inode tracker" to smoothly connect catalog reloads
    and reloads of the Fuse module
  * Fix: handling of "-n" option in mount helper
  * Log application of new file system snapshots to syslog

2.1.8:
  * Added SElinux exception to allow unloading of cvmfs module
  * Run default signal handlers after custom crash handling
  * Fix for crash handler / ptrace Linux security handling
  * Support for ignoring x-directory hardlinks in the
    server toolkit
  * Fix: evaluation of symlinks could lead to wrong
    empty or 1-byte symlinks
  * Use 32bit inodes by default
  * Fixed wrong location for cache manager debug log
  * Fixed chksetup error about missing library on Mac

2.1.7:
  * Added support for CVMFS_KEYS_DIR, which has precedence over
    CVMFS_PUBLIC_KEY
  * Changed default install prefix to /usr
  * Experimental support for file chunking
  * Experimental support for cache read-only mode
  * Multi-threaded, extensible storage backend
  * Improved error reporting on mount failures
  * Fix: cvmfs-internal 1G default for cache size
  * Fix: file permissions for local storage backend
  * Fix: prevent double mount block with private mount points
  * Fix: store compressed certificate in replication
  * Fix: Build system for parallel builds
  * Fix: create stack traces by gdb, thereby handle hidden
    symbols
  * Packaging: Do not try to reload when upgrading from
    the 2.0 branch
  * Fix: Save fuse module state only after drainout of
         file system calls
  * Fix: stale page caches across file catalog reloads
  * Fix: hardlink count for entries of 2.0 file catalogs
  * Fix: don't retry downloads on HTTP errors
  * Fix: comply with system mount return values in the helper
  * Renamed cvmfs-lib RPM to cvmfs-devel
  * Fixed cvmfs_config reload on clean nodes

2.1.6:
  * Fixed hanging reload when reload socket can not be
    opened
  * Prohibit the use of 2.0.X cache directories
  * Fixed 'cvmfs_config chksetup' for root not in sudoers
  * Added retry with exponential backoff to download
    worker, adjustable with CVMFS_MAX_RETRY,
    CVMFS_BACKOFF_INIT, CVMFS_BACKOFF_MAX
  * Added automatic proxy group reset after
    CVMFS_PROXY_RESET_AFTER seconds
  * Added network statistics to 'cvmfs_talk internal affairs'
  * Fixed 'cvmfs_config stat' for non-standard mount points
  * Default symbol visibility hidden
  * Separate stacktrace logs by process
  * Packaging: don't strip binaries
  * cvmfs_reload returns with error if socket directory
    does not exist

2.1.5:
  * Added "pid cachemgr" command to cvmfs_talk
  * Added CERN IT public keys
  * Syslog facility adjustable to one of local0 .. local7

2.1.4:
  * Check permissions by default
  * Added cvmfs_suid mount option
  * Added cvmfs_talk commands "hotpatch history", "parameters"
  * Hotpatch functionality added (cvmfs_config reload)
  * Most parameters read by the cvmfs process
  * Server: fixed modifying attributes

2.1.3:
  * Fixed race condition when reloading catalogs
  * Handling of aufs .wh..wh.orph
  * Added -H "Pragma:" to uses of curl command line tool
  * Added /etc/exports to the bugreport
  * Added .cvmfscache and no_nfs_maps sentinel files

2.1.2:
  * Added sub packages for the server tools and the
    library
  * Added Stratum1 (replication) tools
  * Combined server binaries into cvmfs_swissknife
  * Bumped external versions: libcurl 7.27.0, c-ares 1.9.1,
    sqlite 3.7.14, sparsehash 1.12, zlib 1.2.7
  * Support for remote checking of repositories
  * Added Ubuntu (deb) packaging specs
  * Change default values: strict mount to no, shared cache
    to yes
  * Check for Fuse4X installation on Mac OS

2.1.1:
  * Start of 2.1 ChangeLog

2.1.0:
  see write-up at https://cernvm.cern.ch/portal/release-2.1

2.0.5:
  * Warn in cvmfs_config chksetup if no cache quota is set
  * Create cvmfs user in cvmfs_server if necessary
  * Fixed cvmfs_fsck on xfs
  * Fixed get_origin in config.sh
  * Speed up searach for existing mount point in mount helper
  * Log to syslog when new repository snapshot is applied
  * Fixed presentation error in cvmfs_stat
  * Added repository prefix to syslog messages
  * Fixed reporting of maximum cache size in cvmfs_config stat

2.0.4:
  * Re-opened the CVMFS_NFILES parameter for overwrites

2.0.3:
  * Fixed a typo in cvmfs_config stat that makes the Nagios
    check believe there is no network connectivity

2.0.2:
  * Write cache cleanup to syslog
  * Fixed a big stinking bug when cleaning up the cache while
    downloading

2.0.1:
  * Fixed build system error for 32bit builds on 64bit systems

2.0.0:
  * Declared immutable parameters in default.conf as read-only
  * Fix for Ubuntu 8.04 automounter
  * Experimental support for file backend added
  * Verify decompressed size on download
  * Unlink left-over temporary file catalogs in cvmfs_fsck
  * Fixed a file descriptor leak on loading certificates
  * Move dodgy files into a quarantaine folder in the cache
  * Log proxy switches to syslog
  * Use stack buffer for streamed file I/O
  * Fixed a file descriptor leak in the catalog load code
  * Exponential backoff for download errors to prevent
    Squid request storms
  * Log all file open errors except for ENOENT
  * Added bugreport command to cvmfs_config
  * More reliable cache db rebuild on corruption
  * Added stat command to cvmfs_config
  * Added extended attributes uptime, nclg, nopen, ndownload,
    timeout, timeout_direct, rx, speed
  * Added snapshot retention to replica tools
  * Removed redhat-isms from cvmfs_config setup and in
    cvmfs service
  * Mount helper compatible with SuSE
  * Fixed mount helper for systems without fuse group
  * Added extended attributes pid, version, lhash, expires
    maxfd, usedfd, nioerr, proxy, host
  * Fixed creating nested catalogs in the middle of two
    nested catalogs
  * Fixed lazy-load issue in cvmfs_sync with two paths sharing
    the same prefix
  * /bin/bash for cvmfs_config and mount/umount helpers
  * Changed bug report URL to cernvm.support@cern.ch
  * Fixed wrong mtab after failed umount

0.2.77:
  * Fixed a race condition in cvmfs service

0.2.76:
  * Fixed a typo in cvmfs_config setup
  * cvmfs_fsck recognizes temporary catalogs
  * Rewrote multi-threading in cvmfs_fsck in order to decrease
    memory consumption

0.2.75:
  * Fixed syslog message broadcasting
  * Warn about corruption in Linux kernel buffers in cvmfs_fsck
  * Automatically recover from corrupted LRU DB after system
    crash

0.2.74:
  * Fixed another internal database error when merging multi-level
    nested catalogs

0.2.73:
  * Fixed internal database errors when merging multi-level
    nested catalogs

0.2.72:
  * Fixed build script to create /cvmfs directory
  * Compare working catalog to published one in
    cvmfs_clgcmp
  * Fix for touched symlinks
  * Removed transactions from update statements, they are
    embraced by a big transaction anyway
  * Check for chunks in cvmfs_clgcmp
  * Print SHA-1 in cvmfs_lscat
  * Added TTL to .cvmfspublished
  * Added revision to .cvmfspublished

0.2.71:
  * Fixed wrong return codes in getxattr

0.2.70:
  * Pulling of previous catalogs changed to best-effort
    (better recovery trade-off)
  * Added fsck command to cvmfs_server
  * Fixed stale objects in kernel caches, on TTL the kernel
    caches are drained out prior to loading the new catalog
  * Creation of mucro catalogs adjustable via -m switch
  * Extended attribute "revision" added, same for all
    directory entries of a cvmfs mount point
  * Extended attribute "hash" added for translating a path
    name into its content hash
  * cvmfs_snapshot reads parameters per repository from
    /etc/cvmfs/replica.repositories
  * Added max_ttl mount option / CVMFS_MAX_TTL parameter,
    covered by service cvmfs reload
  * Make cvmfs_fsck work for mounted repositories
  * Proper return values for cvmfs_fsck
  * Added revision command to cvmfs-talk
  * Included revision counter in file catalogs

0.2.69:
  * Created cvmfs_server script to ease repository creation
  * Included zlib 1.2.5
  * Removed libssl dependency
  * (Re-)added remount command to cvmfs-talk
  * Removed catalog_timeout mount option (not needed with strong
    consistency)
  * Fixed link from parent to nested catalogs (strong consistency)
  * Use use_ino mount option, which fixes cycle detection problems
    in gnu fts (du, find, etc.)
  * Changed Fuse module memory allocator to jemalloc
  * Support for mucro catalogs in server backend
  * Moved cvmfsdrc(.local) to /etc/cvmfs/server.(conf|local)
  * Changed LRU DB locking mode to exclusive.  Improves performance
    and allows deletion of the LRU DB while cvmfs is mounted
  * Ignore touched symlinks in cvmfs_sync (instead of unsupported)
  * Protect against concurrent snapshots
  * Check registered nested catalogs against published ones
    in cvmfs_clgcmp

0.2.68:
  * Fixed a bug in the snapshot script which caused the pull
    return value to be ignored
  * Force "strict mount" and catalog signatures by default
  * Decreased default catalog TTL to 1 hour
  * Removed /etc/cvmfs/profile.d
  * Added reload command to cvmfs service for
    proxy, host, and timeouts
  * Added "timeout info" and "timeout set" commands to cvmfs-talk
  * Added "proxy set" command to cvmfs-talk
  * Added "proxy switch group" command to cvmfs-talk
  * Added "proxy info" command to cvmfs-talk
  * Forbid double mount in mount helper
  * Added "mountpoint" command to cvmfs-talk
  * Changed fs key for local cache from url host to fqrn
  * Fixed a bug that can lead to data corruption in case
    of fail-over because of a timeout
  * Accept ; separator for hosts, the comma is deprecated
  * Probe hosts by default only if no proxy is active
  * service cvmfs probe checks checks more strictly (fs type)
  * Make statfs (df) report occupied and total cache space
  * Fix for whitelists and unchanged catalogs in cvmfs_pull
  * For proxy notation, the | syntax has fail-over and load-balancing
    combined, the + syntax is deprecated
  * Create nested catalogs on the directory structure during sync
  * Avoid auto-nested catalogs in hidden directories
  * Fixed an incorrect warning about changed inodes in sync
  * Additional check for malformed root node in catalogs
  * Build system fix
  * Added CVMFS_TIMEOUT and CVMFS_TIMEOUT_DIRECT parameters
    to configure timeouts with and without proxies
  * Fixed a segfault for deep mounts with non-existing top-level
    directory

0.2.67:
  * Mount script typo fix

0.2.65:
  * CVMFS_HTTP_PROXY required
  * Default server URL for cern.ch in CERNVM_SERVER_URL

0.2.64:
  * Build system fix

0.2.63:
  * Parallel compression and hashing in cvmfs_sync.bin
  * Fix for multiple webserver entry points

0.2.62:
  * Added replica tools

0.2.61:
  * Fixed restarclean command in init script
  * Fixed atomic counters on Athlon MP
  * Improved handling of faulty proxies
  * Automated test suite added
  * Added options to write difference set to cvmfs_pull
  * Added cvmfs_scrub utility to check data dir
  * Bugfix in cvmfs_pull for consecutive downloads
  * Removed proxy option from cvmfs_pull
  * Use no-cache option on retry for cvmfs_pull

0.2.60:
  * Bugfix for cvmfs-init-scripts

0.2.59:
  * Bugfix for default domain handling

0.2.58:
  * Bugfix in mount scripts for non-listed repositories
  * Bugfix in catalog tree module

0.2.57:
  * Removed CVMFS_REPOSITORY_NAME parameter
  * Added CVMFS_PUBLIC_KEY parameter
  * Moved key to /etc/cvmfs/keys/cern.ch.pub
  * Removed local.d, added domain.d, local configuration
    now based on files with suffix .local
  * Changed CVMFS_CACHE_DIR to CVMFS_CACHE_BASE
  * Changed namespace to /cvmfs/<FQRN>, like
    /cvmfs/atlas.cern.ch

0.2.56:
  * Log mount/unmount to syslog
  * Added short term TTL (4 min.) for offline mode
  * Removed entry point mount option, all replicas are treated
    the same way
  * Added a secure mode (fail on errors) to cvmfs_pull
  * Changed catalog memory cache to direct mapped / 2 way associative
  * Changed name space to /cvmfs/cern.ch
  * Added a couple of consistency checks to cvmfs_config chksetup
  * cvmfs-talk reads the configuration
  * Added forward TTL adjustment
  * Added probe and restartautofs commands to service
  * Added catalog checksum cache
  * Added certificate and whitelist cache
  * Moved the chmod 000 interface to cvmfs-talk
  * Intermediate catalogs are handled by cvmfs_pull
  * Added "version patchlevel" command to cvmfs-talk
  * Increased number of internal file descriptors to 512
  * More clever catalog memory cache invalidation
  * SQlite memory allocations tuned (smaller memory footprint)

0.2.55:
  * Catalog load fix for informed lookup
  * Require special file available on the server for cvmfs_pull

0.2.54:
  * Fixes to the RPMs to be more standard compliant
  * Added snapshot handling to cvmfs_pull
  * Added CVMFS_STRICT_MOUNT parameter to allow preventing
    to mount non-listed repositories
  * Added CVMFS_FORCE_SIGNING parameter
  * Syslog level adjustable via mount option -o syslog_level
    and CVMFS_SYSLOG_LEVEL parameter
  * Mount scripts now recognize the CVMFS_TRACEFILE parameter
  * Increased catalog memory cache to 2^14 entries
  * Increased kernel cache lifetime to 60 seconds
  * More clever lookup of meta-data, huge speedup when many
    catalogs are loaded
  * Switched to SQlite 3.7.4
  * Removed remount_sleep option, now handled by flushing buffers
  * Fixed some multi-threading bugs
  * Switched to libcurl 7.21.3
  * Include timestamp in debug log
  * Changed failover + load-balaning proxy syntax: introduced 3rd
    level to specify load-balance blocks first, failover later
  * Proper mapping of file catalogs and whitelists to repository
    names
  * Include-fix for kernel module
  * Added cvmfs_pull utility for backend storage synchronization
  * Fixed last-modified handling of cached catalogs
  * Added cvmfs_lvmrotate for snapshots
  * Added jemalloc to tarball, just in case
  * Set config.sh non-executable
  * Start cvmfs2 as cvmfs:cvmfs instead of cvmfs:fuse
  * Fixed wrong conversion for pre 0.2.53 cache directories

0.2.53:
  * Fixed libcrypto multi-threading issue
  * Fail on very slow downloads (instead of hanging)
  * Fixed SQlite memory enforcement issue
  * Switched to SQlite multi-thread mode
  * Open catalogs read-only on client
  * Write to syslog when download fails
  * Added support for local certificate blacklist
  * Loading of file catalogs rewritten, catalogs now handled
    by LRU module as well
  * Removed remount command from cvmfs-talk
  * Determine file type for rename in kernel module
  * removed all_catalogs mount option
  * added bookkeeping of dirty catalogs to avoid unnecessary
    signing
  * don't flush the fs change log when cvmfs_sync.bin fails
  * added cvmfs_lscat utility to assist in cutting directory
    trees
  * fix for large file support on 32bit

0.2.52:
  * fixed Coverity-detected defects
  * support for lazy attach of catalogs in server tools
    (extends scalability to at least a couple of thousand
     catalogs)
  * bugfix in server tools when moving out nested catalogs
  * bugfix for large files (> 2GB)
  * bugfix in mount scripts for CDN usage

0.2.51:
  * bugfix in mount scripts for CDN
  * changed cvmfs_sign to sign single catalogs
  * server tools add schema version to properties table
  * server tools keep sha1 of previous revision of catalog
  * server tools register and maintain sha1 of nested catalogs
  * server tools write extended checksum .cvmfspublished
  * added "open catalogs" command to cvmfs-talk
  * add last modified timestamp when making catalog snapshot
  * fixed time comparison to work on UTC instead of
    local time
  * use the SQlite auto_vaccum=full feature for new catalogs
  * added cvmfs_unsign tool to strip a signature from a
    file catalog
  * store .cvmfscatalog as symlink into data dir
  * added basic rpm for server tools

0.2.50:
  * another fix in build system for server installation

0.2.49:
  * fix in build system for server installation

0.2.48:
  * added full meta data check for cvmfs_clgcmp
  * bugfix in cvmfs_sync for replaced files
  * added .cvmfsdirtab support in cvmfs-sync
  * added fuse as dependency for RPM
  * check and repair access rights for /dev/fuse
  * check for /dev/fuse before loading fuse module
  * replaced MD5 implementation with OpenSSL MD5
    (10-20% speedup)
  * replaced SHA1 implementation with OpenSSL SHA1
    (factor 5 speedup)
  * fixed some defects found by Coverity

0.2.47:
  * added basic catalog encryption/decryption routines
  * added debug mode, turned on by CVMFS_DEBUGLOG=$file
  * moved standard mount options logic from cvmfs.auto
    to the mount helper (fixes autofs ":" bug)
  * fix for pid command in cvmfs-talk
  * fix for mount scripts
  * fixes for cvmfs_clgcmp and cvmfs_sync

0.2.46:
  * mount scripts also check for /etc/cvmfs/site.conf
  * updated spec file for new mount scripts
  * fixed mount script compatibility issues

0.2.45:
  * intermediate release for testing

0.2.44:
  * fixed mount script compatibility issues

0.2.43:
  * increased default number of open files to 32768

0.2.42:
  * build system fixes

0.2.41:
  * look for public key in /etc/cvmfs instead of /etc/cernvm
  * excluded public key from make install
    (installed in packet manager)

0.2.40:
  * added mount scripts (--enable-mount-scripts)
  * added grab_mountpoint option (automount hack)
  * fixed setgid bug at bootstrap

0.2.39:
  * fixed option handling

0.2.38:
  * fixed build system destination directories

0.2.37:
  * removed pidfile option, not required anymore
  * switch mount options are actually handled as switches
  * fixed missing O_TRUNC flag in server tools

0.2.36:
  * cvmfs Makefile.am fix for fuse-duplex.h

0.2.35:
  * fixed configure.ac name bug

0.2.34:
  * dropped pcre dependency
  * evaluate gid and uid Fuse parameter and use it to drop rights
  * added nofiles mount option to let CernVM-FS increase the ulimit
  * removed update proxies command from cvmfs-talk
  * proxies set via mount option
  * cache directory is created on demand
  * new boot code, uses fuse_main, compatible with automount,
    supports -s switch
  * removed urlenc option, fixed to sha1 now
  * replaced cvmfs_journald by kernel module,
    cvmfsd, and synchronization tools, dropped inotify dependency
  * reworked the talk part with a socket
  * couple of minor fixes according to coverity report
  * fixed builtin compilation of libfuse
  * fixed /var/lock/subsys bookkeeping for cvmfs init script
  * added CernVM RSA public key to RPM

0.2.33:
  * added libfuse to build system
  * added redirfs kernel module and cvmfs filter which is supposed
    to replace the cvmfs_journald server daemon soon
  * added libfuse 2.8.4

0.2.32:
  * bugfixes in cvmfs_sign and authentication thread in cvmfs_journald
  * revised build system, added option to use builtin libcurl
  * removed cvmfs1's make_cvmfs

0.2.31:
  * fixed libcurl multi-thread timeout signal handler issue
  * wrapper around malloc & co. to abort on out-of-memory
  * prevent gcc from optimizing stack frames away
  * fix around stack munging in signal handler

0.2.30:
  * performance improvements in stat() and open() callbacks
  * revised integration of tracer module, Intel TBB dependency dropped
  * export of CVMFS_HTTP_PROXY done by init script
  * new parameters in cvmfs.initd: ADDITIONAL_OPTIONS, OVERWRITE_OPTIONS
  * /etc/cvmfs.local is examined by rpm-init-script

0.2.29:
  * Start of ChangeLog<|MERGE_RESOLUTION|>--- conflicted
+++ resolved
@@ -1,10 +1,8 @@
-<<<<<<< HEAD
 2.7.0:
-=======
+
 2.6.1:
   * Fix potential race condition in the stats collector for the S3 uploader
   * Better control of memory consumption in file processing pipeline (CVM-1687)
->>>>>>> 0ea0fd6a
 
 2.6.0:
   * Increase CVMFS_NFILES to 64k on read-only union file system mount
