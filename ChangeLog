<<<<<<< HEAD
2.12.0:

2.11.1:
 * [client] Fix race condition on concurrent mounts (#3393)
 * [config] Fix client reload if remote config repo is unavailable (#3390)
 * [rpm] Patch out the git build dependency of pacparser (#3376)
 * [rpm] Add Debian 12 bookworm to cvmfs-release
 * [rpm] Limit initscripts dependency to rhel <=7 (#3408)
=======
2.11.2:
  * [client] Fix corrupted paths for concurrent external file requests (#3418)

2.11.1:
  * [client] Fix race condition on concurrent mounts (#3393)
  * [config] Fix client reload if remote config repo is unavailable (#3390)
  * [rpm] Patch out the git build dependency of pacparser (#3376)
  * [rpm] Add Debian 12 bookworm to cvmfs-release
  * [rpm] Limit initscripts dependency to rhel <=7 (#3408) 
>>>>>>> 94a70dcd

2.11.0:
  * [client] Allow change to/from debug mode during cvmfs_config reload (#2897, #3359)
  * [client] Re-use the file descriptor for a file already open in the local cache (#3067)
  * [client] Support latest signature of fuse_lowlevel_notify_expire_entry (#3352)
  * [client] Placeholder for custom proxy health check and sharding policy (#3095)
  * [client] Custom http tracing headers (#3094)
  * [client] Use http client auth only if membership is set (#3333)
  * [gw] Fix publication of uncompressed files through gateway (#3338)
  * [client] Add curl debug info to debug log (#3329)
  * [server] Verify meta-info object in cvmfs_server check (#3139)
  * [client] Allow CPU affinity setting through CVMFS_CPU_AFFINITY (#3330)
  * [server] Fix deadlock in uploading pipeline (#3195)
  * [gw] Fix transaction abort after gateway restart (#3128)
  * [gw] Fix occasional lease contention errors (#3259, #3077, #3272)
  * [client] Check for writable log file directories in chkconfig (#3310)
  * [server] Restrict error handling of readahead (#3305)
  * [client] Fix tmpfs recognition to skip readahead (#3316)
  * [client] Add development option _CVMFS_DEVEL_IGNORE_SIGNATURE_FAILURES (#3317)
  * [client] Add streaming cache mode through CVMFS_STREAMING_CACHE=yes (#3263, #2948)
  * [client] Use dedicated log files for mount helper (#3314)
  * [client] Warn about potential incorrect use of cvmfs_talk (#3303)
  * [gc] Extend grep filter to accept microsecond precision in tags (#3301)
  * [client] Use logging settings in mount helper (#2962)
  * [client] Fix race in signal handling when authz helper is started (#3211)
  * [server] Fix race in parallel catalog traversal (#3171)
  * If CVMFS_SUPPRESS_ASSERTS is defined, keep retrying memory allocation on failure (#3244)
  * [server] Fix force abort after client crash (#3283)
  * Add proxy_list and proxy_list_external magic xattrs (#3233)
  * [client] Error out early if certificate is invalid (#3238)
  * [client] Improve watchdog startup procedure (#3089)
  * [gc] Avoid duplicate delete requests (#3117)
  * Fix mount helper so that it works with libfuse3 auto_unmount (#3143)
  * Enable core file generation if watchdog is disabled (#3142)
  * Fix closing of file descriptors for very large nfiles limit (#3158)
  * Add AssertOrLog to conditionally continue on certain fatal errors (#3157)
  * [client] Add telemetry framework to send performance counters to influx (#3096)
  * [macOS] Fix xattr on symlinks (#3170)
  * [client] Add support for evicting chunked files through cvmfs_talk (#3122)
  * [client] Add support for symlink kernel cache through CVMFS_CACHE_SYMLINKS (#2949)
  * [rpm] Bump base for service container to EL9
  * [s3] Add support for CVMFS_S3_X_AMZ_ACL server parameter (#2970)
  * Add support for protected xattrs, new client parameters
    CVMFS_XATTR_[PRIVILEGED_GIDS,PROTECTED_XATTRS] (#3103)
  * [client] Improve logging of I/O errors (#2941)
  * [gw] Store publisher hostname in lease (#3130)
  * [client] Make CVMFS_ARCH env available for variant symlinks (#3127, CVM-910)
  * Add user.external_url extended attribute (#3101)
  * [rpm] Change libcvmfs static library to libcvmfs_client shared library (#3113)
  * [gw] Add HTTPS support for connecting to gateway (#3060)
  * [client] Add CVMFS_WORLD_READABLE client option (#3115)
  * [rpm] Let client depend on cvmfs-libs (#3107)
  * [rpm] Bump libcurl to version 7.86.0 (#3093)
  * [client] Gracefully handle CURLE_SEND_ERROR in download manager (#2925)
  * [client] Add CVMFS_STATFS_CACHE_TIMEOUT parameter to cache statfs results (#3015)
  * Restrict ShortString overflow counters to debug mode (#3081)
  * [S3] Gracefully handle HTTP 500 return codes during upload (#2912)

2.10.2:
  * [gw] fix for a concurrency issue in the leases db
  * Fix locale setting in cvmfs_server (#3237)

2.10.1:
  * Check object existance only once in cvmfs_server check (#3138)
  * Fix overflow of logbuffer xattr with very long log lines (#2979)
  * Limit parallel cvmfs_server snapshot -a commands (#3064)
  * Let cvmfs_server abort -f succeed even if session token is missing (#3159)
  * Update individual cvmfs_server check status when successful (#3147)
  * [geo] Allow for missing location info in geo record (#3186)
  * [container] Fix importing of images with OCI manifest list (#3164)
  * Improve file reset logic on download retries (#3085)
  * Improve "mount transfer" syslog message (#2956)
  * Fix false recreation of the reflog in cvmfs_server check (#3123)
  * Fix SQlite NFS maps initialization (#3150)
  * Restore ability of cvmfs_server abort -f to survive invalid lease (#3088)
  * Ignore /afs in cvmfs_config fuser (#3090)
  * Fix building leveldb external with non-GNU patch (#3110)
  * [rpm] Fix python build requirements (#2986)

2.10.0:
  * [server] Ignore size of directories in snapshot diff output
  * [server] Remove partial support for "channels" from manifest (#2838)
  * [server] Fix counting of open file descriptors
  * [ducc] Support images with OCI manifest (#2851)
  * [server] Fix ingestion (with catalog) of empty tarfile (#3055)
  * [client] Gracefully handle open, changing files (CVM-2001)
  * [ducc] Add support for container registry proxies through
    DUCC_<REGISTRY_NAME>_PROXY (#2893)
  * Add catalog hash to catalog_counters xattr (#2900)
  * Fix fuse callback latency measurement (#3025)
  * [server] Use libressl crypto on server
  * Bump libressl to version 3.5.3
  * Fix compile warnings for cxx17 (#3014)
  * Add cvmfs-libs package containing libcvmfs_util, libcvmfs_crypto
  * [server] Work around openssl signature issues on EL9 (#2990)
  * [client] Diagnose errors due to changing file type (#2834)
  * [server] Catch unexpected errors in transaction command (#3004)
  * [server] Avoid double-slash URLs in HTTP HEAD requests (#2989)
  * Cancel network fail-over cycle when fuse request is canceled (#2983)
  * Update c-ares to version 1.18.1 (#2977)
  * [gw] Remove too strict repository name check (#2973)
  * Fix minor memory leak during reload (#2976)
  * Fix race in the startup of the shared cache manager in debug mode (#2910)
  * Fix creation of stratum 1 from https stratum 0 (#2974)
  * Update sqlite to version 3.38.2
  * [rpm] Add /var/log/cvmfs to cvmfs-server including SELinux label (CVM-2070)
  * Improve use of page cache (#2879)
  * Updated Pacparser to version 1.3.8 and fixes for macOS > 10.15 (#2963)
  * Add OS version to meta.json (PR #2863)
  * Change default magic xattr visibility to "rootonly"
  * Add support for sharding proxies support with new client option
    CVMFS_PROXY_SHARD={yes|no} (CVM-2060)

2.9.4:
  * Fix packaging on Ubuntu 22.04 (#2987)

2.9.3:
  * Fix releasing of GC lock (#2982)
  * Improve robustness of link between watchdog and fuse module (#2971)

2.9.2:
  * GO 1.18 is bundled as an external depedency, facilitating building on
    older platforms (#2867)

2.9.1:
  * Fix build for CentOS Stream 9 (#2862)
  * Improve error reporting in watchdog process (#2859)
  * Fix potential use-after-free error in swissknife check (#2860)
  * Fix conflict in commandline arguments of cvmfs_ducc (#2853)
  * Running cvmfs_server check -a and gc -a is now mutually exclusive
    (CVM-2043)
  * Enable external monitoring of geodb updates, add the CVMFS_GEO_AUTO_UPDATE
    option (CVM-1857)
  * Ignore trailing path after repo name in `cvmfs_server abort` (CVM-2055)
  * New option to list magic xattrs on root node only (CVM-2058)
  * Fix integrity check for external chunked files (CVM-2050)
  * Fix for GeoAPI and Python3 (CVM-2052)
  * Fix initialization of upstream type in cvmfs_server ingest (#2816)
  * Fix bug where trailing slash in base dir crashes tarball ingest (CVM-2044)

2.9.0:
  * Add initial implementation of cvmfs_publish commit (CVM-2029)
  * [libcvmfs_server] Require repo key & certificate only on non-gw publishers
  * [gw] Fix spurious keychain warning on transaction (CVM-1982)
  * Add `cvmfs_server check -a` command (CVM-1524)
  * Add timestamp_last_error magic extended attribute (CVM-2003)
  * Add logbuffer magic extended attribute
  * Add check for usyslog writability in cvmfs_config (CVM-1946)
  * [ducc] make output_format line in wish list optional (CVM-1786)
  * [gw] Fix lease statistics extraction during commit (CVM-1939)
  * [ducc] Add support for publish triggered by registry webhooks (CVM-2000)
  * [rpm] Cleanup creation of cvmfs system user and group (CVM-2017)
  * Clean up receiver processes when stopping the gateway (CVM-1989)
  * Add support for importing repositories on S3
  * [gw] Increase file descriptor limit for receiver (CVM-1997)
  * Classify HTTP errors with X-Squid-Error or Proxy-Status headers
    as proxy errors
  * Use UTC timestamp for .cvmfs_is_snapshotting (CVM-1986)
  * [rpm] Remove version requirement from selinux-policy dependency
  * Fix cvmfs_talk host info for empty host chain (CVM-2023)
  * [ducc] Fix access to authenticated registries
  * Add 'cvmfs_config setup noautofs' option (CVM-1983)
  * Add support for explicit server-side proxy, removing support for
    server-side system proxy; new parameters CVMFS_SERVER_PROXY and
    CVMFS_S3_PROXY
  * Fix potential activation of corruption stratum 1 snapshot
  * Add `cvmfs_config fuser` command
  * Add support for HTTPS S3 endpoints
  * Fix union mountpoint handling on Fedora >= 34
  * Add support for attaching mount to an existing fuse module
  * Add support for "direct I/O" files (CVM-2001)
  * Add 'device id' command to cvmfs_talk (CVM-2004)
  * Fix potential crash when accessing extended attributes (CVM-2014)
  * [gw] Fix publishing empty uncompressed files (CVM-2012)
  * Fix building Doxygen documentation
  * Add support for setting "compression" key in graft files
  * Remove spinlock in S3 uploader
  * Remove spinlock in gateway uploader
  * Reduce time spent in lsof during publishing
  * [gw] Fast merging of nested catalogs (CVM-1998)
  * [gw] Accommodate cvmfs-gateway Go sources (CVM-1871)
  * Install cvmfs_receiver_debug (CVM-1988)
  * Register redundant bulk hashes in filestats db
  * Add support for SLES15 (CVM-1656)
  * Do not include an explicit default port number within S3 upload URI
    (see also libcurl issue #6769)
  * Do not escape '@' in URI strings
  * [ducc] Fix version string
  * [ducc] Ingest images using "sneaky layers" and template transactions

2.8.2:
  * Add `cvmfs_config fuser` command (CVM-2004)
  * Add 'device id' command to cvmfs_talk (CVM-2004)
  * Add Debian 11 "bullseye" platform (CVM-2020)
  * Fix authz session identifiers with namespaces (CVM-2011)
  * Improve error handling when parsing config files
  * [preloader] make network timeout and retries configurable (CVM-1992)

2.8.1:
  * Gracefully handle template transaction failures (CVM-1964)
  * [shrinkwrap] fix parsing of spec file (CVM-1708)
  * Fix client cache hitrate reporting (CVM-1965)
  * Fix server statistics display for JSROOT 6 (CVM-1970)
  * Get repository host from read-only layer in enter shell (CVM-1969)
  * Fix `cvmfs_server diff --worktree` on managed publishers (CVM-1972)
  * Set CVMFS_USE_CDN=yes in service container

2.8.0:
  * [gw] fix catalog corruption when a nested catalog turns into a symlink
    (CVM-1930)
  * Update maxminddb to version 1.5.4
  * Fix committing publications with gateway >= 1.2
  * Fix cvmfs_config status for broken mountpoints (CVM-1959)
  * Improve network error handling during GC (CVM-1957)
  * [macOS] fix reload on macOS >= 10.15
  * Fix reload if only config repository is mounted
  * Log when geosort ends up switching a proxy (CVM-1920)
  * [server] fix stuck Apache processes with disabled geo API (CVM-1956)
  * [ducc] add support for podman image store meta-data
  * Add experimental `cvmfs_server diff --worktree` command (CVM-1869)
  * New defaults overlayfs over aufs and CVMFS_IGNORE_XDIR_HARDLINKS (CVM-1909)
  * [macOS] update to macFUSE 4 (CVM-1960)
  * [ducc] preserve timestamp of extracted files (CVM-1950)
  * [libcvmfs] implement cvmfs_remount(), add cvmfs_get_revision() (CVM-1958)
  * Fix reflog repair when there is a zombie hash in the manifest (CVM-1919)
  * [server] add `enter` command to open an ephemeral environment that gives
    writable access to a repository (CVM-1924)
  * [ducc] add support for pulling Docker images with authenticated user
    using CVMFS_DOCKERHUB_[USER|PASS] environment variables
  * [gc] show progress during sweep phase (CVM-1929)
  * [server] add support for wait & retry on opening transactions (CVM-1937)
  * [server] let return code of transaction indicate the error (CVM-1873)
  * Fix ingestion of hardlinked catalog markers (CVM-1931)
  * Add `cvmfs_talk chroot <hash>` command
  * Add CVMFS_TALK_SOCKET and CVMFS_TALK_OWNER client parameters
  * Add `cvmfs_server transaction -T /foo=/bar` template transactions (CVM-1801)
  * Refuse non-regular .cvmfscatalog files during publish (CVM-1868)
  * Replace `swissknife hash` by `publish hash` including MD5 support
  * Add experimental support for WSL2
  * [deb] demote apache2 dependency from required to recommended
  * Add support for Azure blob storage as an S3 backend
  * Add a Docker service container as a new package type
  * [macOS] update libressl to version 3.1.2
  * Update c-ares to version 1.16.1
  * Update libcurl to version 7.71.1
  * Update sqlite to version 3.32.2
  * Fix ingest into root directory
  * Spawn watchdog for `swissknife sync` command
  * Add 'chunk_list' magic extended attribute (CVM-1875)
  * Remove perl as a package dependency
  * [libcvmfs] add cvmfs_options_parse_default()
  * [libcvmfs] add cvmfs_listdir_stat()
  * [libcvmfs] add catalog counters to struct cvmfs_nc_attr
  * Parallelize catalog traversal in garbage collection
  * [gw] publish files without writing temporaries to disk (CVM-1793)
  * Improve performance of uploading small objects to S3
  * Fix double counting in swissknife filestats command
  * [ducc] Parallelize check if images are up to date
  * Indicate error type by return value in `cvmfs_server transaction`
  * [gw] add incoming publisher catalog to reflog to avoid dark garbage
  * [ducc] Add support for converting from private registries
  * Use multi-threaded upload facility on gateway (CVM-1739)
  * Maintain publish statistics on gateway (CVM-1806)
  * Add CVMFS_STATS_DB_DAYS_TO_KEEP parameter to prune publish statistics
    database, defaults to 356 days (CVM-1841)
  * [client] Add catalog_counters extended attribute (CVM-1824)
  * [server] Add CVMFS_UPLOAD_STATS_PLOTS parameter to automatically generate
    and upload publish statistics plots; requires ROOT (CVM-1836)
  * [ducc] Improve robustness against intermittent registry failures (CVM-1829)
  * [ducc] Add support for wildcards in tag names (CVM-1715)
  * [ducc] Make temporary directory configurable (CVM-1826)
  * [ducc] Require Singularity >= 3.5 (CVM-1840)
  * [server] Add new parameter CVMFS_UPLOAD_STATS_DB=[true/false] in order to
    push publish and GC statistics into the /stats location on the Stratum 0
  * Add the cvmfs_publish transitional utility
  * Add convert-singularity-image command to DUCC
  * Enable readdir caching on fuse3 and kernel >= 4.20
  * Add fuse forget_multi calback for fuse >= 2.9
  * Add POSIX external cache plugin (CVM-1823)
  * Manage DUCC daemon with systemd units

2.7.6:
  * Improve reporting of .cvmfsdirtab errors

2.7.5:
  * Fix crash when kernel meta-data caches close to 4G get evicted (CVM-1918)
  * Add CVMFS_CLIENT_PROFILE, CVMFS_USE_CDN to cvmfs_config parameter list
  * Let mount helper detect defined but empty CVMFS_HTTP_PROXY

2.7.4:
  * Fix name clash with certain concurrently hosted repository names (CVM-1899)
  * [gw] fix statistics counting on renaming of nested subtrees (CVM-1906)
  * Fix ingestion of tarballs with leading slashes (CVM-1907)
  * Build cvmfs-fuse3 on Ubuntu 20.04 (CVM-1898)
  * Remove insserv and initscripts as cvmfs-server dependencies (CVM-1897)

2.7.3:
  * Fix spurious SElinux error message on EL8 package upgrade (CVM-1878)
  * Add `add-replica -P` option to create pass-through replicas (CVM-1845)
  * Fix `cvmfs_config chksetup` for squashed NFS alien cache (CVM-1888)
  * Fix building with GCC >= 10 (CVM-1894)
  * Fix handling of .cvmfs_status.json after GC (CVM-1887)
  * Add hidden `cvmfs_server eliminate-bulk-hashes` command (CVM-1428)

2.7.2:
  * Add `cvmfs_talk latency` command
  * Improve logging when switching hosts (CVM-1844)
  * Minor improvements to geo db command line interface (CVM-1850, CVM-1851)
  * Reduce minimum and maximum days for geo db update
  * Fix packaging for Fedora 31
  * [gw] use watchdog in cvmfs_receiver (CVM-1864)
  * [gw] build debug version of cvmfs_receiver (CVM-1863)
  * [gw] fix lease acquisiton on non-existing paths (CVM-1696)
  * Optimize loading of nested catalogs (CVM-1848)
  * Fix creation of nested catalogs by ingestion command (CVM-1862)
  * [gw] fix/relax JSON parsing of success status message

2.7.1:
  * Build cvmfs-fuse3 on Debian 10 "buster" (CVM-1825)
  * Add support for CVMFS_GEO_DB_FILE replica parameter
  * Change geodb update to use license key (CVM-1833)
  * Fix host fail-over after redirection (CVM-1675)
  * Add reboot info to Catalina installation screen

2.7.0:
  * Fix potential file descriptor mix-up of external cache manager after reload
  * Fix spurious error with 'auto;DIRECT' when WPAD returns no proxy (CVM-1818)
  * Add firmlink /cvmfs --> /Users/Shared/cvmfs on macOS >= 10.15
  * Set default mount point to /Users/Shared/cvmfs on macOS >= 10.15 (CVM-1813)
  * Use relative symbolic links in DUCC (CVM-1817)
  * Terminate fuse daemon if watchdog disappears (CVM-1753)
  * Fix clashing generic tags for short transactions with gateway (CVM-1735)
  * Add "repo_counters" and "repo_metainfo" xattrs (CVM-1499, 1733)
  * Add support for extended attributes on directories
  * Add support for CVMFS_ENFORCE_ACLS client parameter
  * Fix missing package dependency on Debian 9 and Ubuntu 18.04 (CVM-1789)
  * Enable default config repository for debian stretch and newer (CVM-1794)
  * Fix potential parsing of incomplete /etc/hosts
  * Fix stale negative entries in active cache eviction (CVM-1759)
  * Add support for EL8 platform (CVM-1731)
  * Fix publish statistics for several corner cases (CVM-1716 .. CVM-1720)
  * Add 'list_reflog' command to cvmfs_swissknife (CVM-1760)
  * Add 'filestats' command to cvmfs_swissknife (CVM-1756)
  * Add fuse callback performance instrumentation through new switch
    CVMFS_INSTRUMENT_FUSE (CVM-1770)
  * Add S3 standalone benchmark utility along with -DCVMFS_STRESS_TESTS build
    option (CVM-1749)
  * Explicitly specify python2 in webapi/cvmfs-api.py shebang
  * Remove cvmfs_stratum_agent and the mongoose external library
  * Add support for CVMFS_LIBRARY_PATH to simplify standalone deployment
  * Enforce CVMFS_NFILES only if mounted via mount helper
  * Add support for pre-mounted mount point with libfuse3
  * Add support for libfuse3, including new mount option libfuse=[2|3]
    (CVM-1710, CVM-1744)

2.6.4:
  * Fix client updates on shared writable alien cache (CVM-1803)
  * Fix spurious error message when spawning external cache

2.6.3:
  * Fix parsing of /etc/hosts (CVM-1796, CVM-1797)

2.6.2:
  * Fix reload if config repository is set but unmountable (CVM-1795)

2.6.1:
  * Fix potential mix-up of chunked files in NFS mode (CVM-1791)
  * Fix grafting of empty files (CVM-1785)
  * Add -g snapshot group option to cvmfs_server (CVM-1779)
  * Fix syntax errors in external libraries build system (CVM-1781, CVM-1782)
  * Fix master key card handling with openssl-pkcs11 >= 0.4.7 (CVM-1788)
  * Fix locking logic in Geo-API web service (CVM-1777)
  * Check for missing autofs map directory include in chksetup (CVM-1686)
  * Fix file mode for gateway keys in cvmfs_server import_keychain (CVM-1746)
  * Move from WebSockets notifications to server-sent events
  * Fix AWSv4 S3 authentication when using a non standard port
  * Fix Cloudflare geo API with proxy name (CVM-1774)
  * Fix DNS resolution in S3 backend with DNS style buckets
  * Fix potential hang during reload if a config repository is used (CVM-1466)
  * Disable active cache eviction as work around for stale negative entries
    (CVM-1759)
  * Fix small memory leak in S3 uploader
  * Periodically reload Geo-IP database (CVM-1739)
  * Enable extra compiler assertions in unit tests
  * Fix host file parsing in DNS resolver, triggered by gcc9 (CVM-1763)
  * Fix usage of singularity in container publishing service
  * Fix various issues in the HTTP 429 rate throttling behavior (CVM-1755)
  * Fix placement of cvmfschecksum files for uncommon cache setups (CVM-1728)
  * Fix file descriptor exhaustion when browsing many small catalogs (CVM-1742)
  * Manifest now can include reflog hash, fixing check with gw (CVM-1732)
  * Fix `snapshot -a` when no replicas are defined
  * Fix overwrite of locked down directories during ingestion
  * Fix ingestion at deeply nested catalog structures (CVM-1721)
  * Fix bug where the receiver temp dir caused failure of integrity
    checks (CVM-1704)
  * Fix a bug preventing GC on the repository gateway (CVM-1705)
  * Fix a bug in the gateway key parser when key contained repeated chars
  * Fix transaction lock name for tarball ingest with gateway backend
  * Add GC support for legacy catalogs before 1.0 schema stabilized (CVM-1698)
  * Fix potential race condition in the stats collector for the S3 uploader
  * Better control of memory consumption in file processing pipeline (CVM-1687)
  * More robust parsing of gateway API keys (CVM-1693)

2.6.0:
  * Increase CVMFS_NFILES to 64k on read-only union file system mount
  * RPM: DUCC is disabled on Aarch64 due to missing Golang RPM on RH 7
  * New notification system to announce repository changes (CVM-1575, CVM-1634)
  * New tool suite ducc, daemon that unpacks container images into cvmfs
  * Fix building on macOS Mojave
  * Update sqlite to version 3.27.2
  * Update c-ares to version 1.15.0
  * Update libcurl to version 7.63.0
  * New parameter CVMFS_CATALOG_WATERMARK to release as of $n$ pinned catalogs
  * Add cvmfs_shrinkwrap utility and sub package (CVM-1578)
  * Add support for bearer token authentication (CVM-1320)
  * New build option ENABLE_ASAN for address sanitizer
  * New libcvmfs methods for extended attribs, catalogs, and multi-threading
  * Publication statistics are saved to an SQLite file (CVM-1567)
  * Optionally print statistics at the end of publication (CVM-1566)
  * Reactivate tracer, new parameters CVMFS_TRACEBUFFER{_THRESHOLD} (CVM-1596)
  * Add libcvmfs calls that list and stat nested catalogs (CVM-1577)
  * Generally replace @fqrn@ and @org@ in configuration (CVM-1526)
  * Add support for CVMFS_NFS_INTERLEAVED_INODES (CVM-1561)
  * Add support for ingesting tarballs (CVM-1476)
  * Optionally print GC stats with CVMFS_SERVER_FLAGS=-+stats
  * Fix debian packaging warnings and errors

2.5.3:
  * [S3] fix rare crash during file upload
  * [macOS] fix hanging reload during `cvmfs_config reload`
  * Reduce IOPS during publishing to local backend
  * [S3] Add support for CVMFS_S3_PEEK_BEFORE_PUT
  * Prevent dirtab entries from wandering outside the repository (CVM-1608)
  * [S3] Handle HTTP 429 "too many requests" replies (CVM-1584)
  * [S3] Retry on HTTP 502 errors
  * Add support for server side CVMFS_NUM_UPLOAD_TASKS parameter
  * Log more details for host and proxy connection errors (CVM-1662)
  * Fix credentials handling on HTTP retries (CVM-1660)

2.5.2:
  * Add support for CVMFS_DNS_{MIN,MAX}_TTL (CVM-1659)
  * Disable suid binary integration test (083) on macOS
  * Log to syslog when session authorization disappears (CVM-1658)
  * Report start of mark and sweep phases during GC
  * Fix cache cleanup logic for chunks >25M (CVM-1625)
  * Fix stale authz session cache when repository membership changes (CVM-1653)
  * Restrict lazy downloads of geodb to once a day (CVM-1647)
  * Improve error reporting for replication/preloading (CVM-1624)
  * Update Apache config to ignore If-Modified-Since on stratum 1s (CVM-1655)
  * Add support for CVMFS_MAX_[EXTERNAL_]SERVERS (CVM-1631)
  * Fine-grained syncfs control through
    CVMFS_SYNCFS_LEVEL=[none,default,cautious] (CVM-1646)
  * Improve printing of warnings during publish (CVM-1630)
  * Add support for CVMFS_SUID config parameter (CVM-1591)
  * Repository gateway protocol version bumped to 2 (CVM-1626).
  * New parameter CVMFS_FUSE_NOTIFY_INVALIDATION; disabling it fixes
    stability issues on macOS (CVM-1638)
  * Fix permissions on temporary directory used by the receiver
  * Session tokens for gateway transactions are deleted after use (CVM-1643)
  * Automatically apply lease path to abort and publish commands (CVM-1601)
  * Add retry support for `cvmfs_server transaction` (CVM-1611)
  * New S3 config parameter CVMFS_S3_DNS_BUCKETS=false disables DNS-style
    bucket URLs when S3 backend doesn't support them (e.g. Minio) (CVM-1641)
  * Add support for URL subpaths and DNS buckets in the S3 backend (CVM-1641)
  * Fix content type header for objects pushed to S3
  * Fix cache control headers for objects pushed to S3 (CVM-1606)
  * Fix building on macOS 10.14
  * Fix potential memory corruption in catalog traversal
  * Reimplement cvmfs_talk in C++ to improve efficiency
  * Fix busy waiting in cache manager communication under heavy load (CVM-1618)

2.5.1:
  * Fix potential memory corruptions in tiered cache and swissknife history
  * Fix cvmfs_suid_helper on Ubuntu 18.04 for symlinked spool directory
  * Replace geolite free database by geolite2 (CVM-1496)
  * Apply catalog updates from updated alien cache (CVM-1515)
  * Fix compilation with libattr >= 2.4.48
  * Fix potential memory corruption in ingestion pipeline
  * Fix occasional false error of 'cvmfs_config probe' on FC28
  * Fix locking bug in cvmfs_server snapshot (CVM-1598)
  * Fix Yubikey signature handling (CVM-1604)
  * Publication with gateway gracefully exits when reflog is missing (CVM-1560)
  * Fixed Ubuntu 18.04 packages
  * Workspace is only assumed to be CWD in the FUSE client (CVM-1603)
  * Flush file system buffers after snapshot, gc, resign, publish (CVM-1552)
  * Add support for CA bundle files through X509_CERT_BUNDLE (CVM-1421)
  * Improve error message when mount point does not exist (CVM-1562)
  * Gracefully quit mount helper if required config repo is missing (CVM-1512)
  * Fix publishing through gateway with CVMFS_AUTO_TAGS=false (CVM-1559)
  * Parallelize object removal in S3 backend (CVM-1593)
  * Make S3 network parameters adjustable, new parameters
    CVMFS_S3_MAX_RETRIES, CVMFS_S3_TIMEOUT
  * Fix compiler optimization flags for gcc8+ and clang9+
  * Update BNL and FNAL stratum 1 aliases (CVM-1556)
  * Improved check for OSXFUSE in "cvmfs_config chksetup" (CVM-1550)
  * Fix potential deadlock when uploading files to repository GW (CVM-1555)
  * Reduce number of temporary files when publishing through GW (CVM-1548)
  * Check for link count > 0 in swissknife check (CVM-1549)
  * Linkcount is set to 1 for hardlinked files published through GW (CVM-1542)
  * Limit queue size of the gateway spooler to 2G
  * Store gateway receiver's temp files in $SPOOLER_TMP/receiver (CVM-1540)
  * Handle spooler failures gracefully in the gateway receiver (CVM-1545)
  * Fix incomplete manifest after catalog migration operations (CVM-1534)

2.5.0:
  * Check for autofs in cvmfs_server rmfs only for stratum 0s (CVM-1490)
  * React on change of DNS server on Linux (CVM-496)
  * Fix catalog checksum destination from cwd to workspace (CVM-962)
  * Use `systemd start <mount unit>` in suid helper if applicable (CVM-1398)
  * Set httpd selinux label for GeoIP database (CVM-1454)
  * Make CVMFS_GENERATE_LEGACY_BULK_CHUNKS=false the default (CVM-1429)
  * Run automatic garbage collection with frequency controlled by the
    CVMFS_AUTO_GC_LAPSE parameter (CVM-1400)
  * Fix use of short term TTL when the manifest cannot be downloaded
  * Fix crash on `cvmfs_talk remount` with fixed catalogs
  * Send offline mode enter/recover events to syslog (CVM-1497)
  * Sanitize repository names in cvmfs_server (CVM-1389)
  * Use /etc/auto.master.d/cvmfs.autofs if applicable (CVM-675)
  * Add functionality to print the hierarchy of branches (CVM-1392)
  * Fix error message when trying to mount an already mounted repo (CVM-1477)
  * Fix transaction abort with many temporary files (CVM-1390)
  * Fix garbage collection of idle repositories (CVM-1460)
  * Place bootstrapping symlinks on replica storage (CVM-1366)
  * Improve CPU utilization when downloading with limited bandwidth (CVM-1480)
  * Use lazy unmount as a last resort in `cvmfs_config killall` (CVM-1465)
  * Add CloudFlare support to GeoAPI (CVM-1468)
  * Fix warnings in cvmfs_server on bash >= 4.4 (CVM-1401)
  * Create libcvmfs.a and libcvmfs_cache.a on macOS (CVM-1489)
  * Set default cache limit to 20G on macOS
  * Fix statvfs for cache size >4G on macOS (CVM-1474)
  * Add support for diff snapshots based on root hash (CVM-1452)
  * Enable manual trigger to release nested catalogs in unsupervised memory
    cache plugin
  * Add new server parameter CVMFS_IGNORE_SPECIAL_FILES
  * Add support for special files (CVM-1106)
  * Remove S3 multi-bucket support
  * Use AWSv4 S3 authorization if CVMFS_S3_REGION is set (CVM-988)
  * Add CAP_DAC_READ_SEARCH to swissknife to publish locked-down files
  * Don't enforce user_allow_other fuse option (CVM-1379)
  * New file ingestion pipeline
  * Drop tbb dependency
  * Add docker graph driver plugin configuration
  * Add RapidCheck for property based testing
  * Fix compilation on macOS 10.11+
  * Add stratum 1 agent for triggered replication
  * Autmatically restart failed authz helper after a cool-off period
  * Make `true` to be a valid boolean option

2.4.5:
  * Use CVMFS_MAX_IPADDR_PER_PROXY=2 by default on macOS
  * Fix-up for reacting on DNS server change (CVM-496)

2.4.4:
  * Fix registration of chunk hashes without bulk hash and non-SHA1 hash
    algorithm (CVM-1446)
  * React to a change of DNS server on macOS (CVM-496)
  * Have geoapi try $REMOTE_ADDR if $HTTP_X_FORWARDED_FOR has no geoinfo
    (CVM-1442)

2.4.3:
  * Fix location of cvmfschecksum file for tiered cache config (CVM-1436)
  * Fix throughput reporting in `cvmfs_config stat` (CVM-1432)
  * Fix races in mtab handling of crash unmounter with writable mtab (CVM-1431)
  * Turn cvmfs-config into Debian virtual package (CVM-1420)
  * Invalidate inodes instead of dentries on reload/remount (CVM-1423)
  * Workaround for alien cache on BeeGFS (CVM-1403)

2.4.2:
  * Skip external files during garbage collection (CVM-1396)
  * Enforce numeric value when manually setting revision number (CVM-1372)
  * Add cvmcache_get_session() to cache plugin API (CVM-1368)
  * Enforce explicit catalog TTL setting on publish (CVM-1388)
  * Fix variant symlink display on release manager machine (CVM-1383)
  * Prevent diff viewer from recursing into hidden directories (CVM-1384)
  * Prevent overlayfs repositories on XFS ftype=0 spool directories (CVM-1385)
  * Cache GeoAPI replies for 5 minutes, improve WSGI config (CVM-1349)
  * Improve logging for cache plugins
  * Fix use of cached file catalog in cache plugins
  * Fix off-by-one error for chunk size when grafting files

2.4.1:
  * Don't perform health check on resign (CVM-1358)
  * Fix potential deadlock in parallel catalog processing (CVM-1360)

2.4.0:
  * Fix `cvmfs_config reload` on macOS
  * Fix cvmfs_config reload under root environment with cvmfs deps (CVM-1352)
  * Add support for CVMFS_{ROOT|NESTED}_KCATALOG_LIMIT, CVMFS_FILE_MBYTE_LIMIT,
    CVMFS_ENFORCE_LIMITS to set publish limits (CVM-1094, CVM-1123)
  * Add support for revision entries in blacklist (CVM-992)
  * Reduce default catalog TTL to 4 minutes (CVM-1336)
  * Add cvmfs_server resign -d option (CVM-1279)
  * Add support for CVMFS_OOM_SCORE_ADJ (CVM-1092)
  * Show all CVMFS_... parameters in `cvmfs_config showconfig` (CVM-1180)
  * Limit number of concurrent S3 PUT operations (CVM-1339)
  * Set Apache content-type of objects to application/octet-stream (CVM-1067)
  * Add CVMFS_GENERATE_LEGACY_BULK_CHUNKS parameter to control creation of
    bulk hashes for chunked files (CVM-640)
  * Assign port 8000 to httpd in selinux configuration during RPM post-install
    (CVM-1308)
  * Use "AllowOverride Limit AuthConfig" directive (CVM-1255)
  * Set Apache manifest expiry period to 61 seconds
  * Remove checks for conflicting cvmfs_server 2.0.x artifacts (CVM-1167)
  * Lift restriction on autofs in nfs mode (CVM-975)
  * Allow ext3 as spool file system on RHEL 7.3 / overlayfs (CVM-1186)
  * Add `cvmfs_server resign -p` command (CVM-1140)
  * Add `cvmfs_server check -r` command to repair reflog checksum (CVM-1240)
  * Add ncleanup24 xattr and Nagios check for cleanup rate (CVM-1097)
  * Add cvmfs_server resign -w for stand-alone whitelist resigning (CVM-1265)
  * Fix shell errors when required config repo cannot be mounted (CVM-1300)
  * Add support for Yubikey 4 & NEO to cvmfs-server (CVM-1259)
  * Fix mount helper for very long lines in /etc/group (CVM-1304)
  * Change default graft size from 32M to 24M (CVM-1291)
  * Fix cache size reporting in 'df' on macOS (CVM-1286)
  * Use a repository layout revision as CVMFS_CREATOR_VERSION (CVM-1065)
  * Improve error reporting when cache hosting file system is full (CVM-1253)
  * Perform fail-over when whitelist or manifest is corrupted (CVM-837)
  * Increase maximum repostory name from ~30 chars to 60 chars (CVM-1173)
  * Add cvmfs_server gc -a option (CVM-1095)
  * Fixes for OpenSSL 1.1 interface changes
  * Use rsync "perishable" feature instead of list-catalogs (CVM-1199)
  * Add cvmfs_server checkout command and support for branches (CVM-1197)
  * Add cvmfs_server diff command (CVM-1070)
  * Possibility to split cache dir and workspace, add CVMFS(_CACHE)_WORKSPACE
  * Trim trailing whitespaces from .cvmfsdirtab entries (CVM-1061)
  * Cache proxy settings in workspace directory (CVM-1156)
  * Add `cvmfs_talk remount sync` command
  * Use active eviction of kernel caches with libfuse >= 2.9 (CVM-1041)
  * Add external and internal in-memory cache manager (CVM-1044)
  * Add tiered cache manager (CVM-1050, CVM-1183)
  * Support for instance based cache configuration (CVM-1053)
  * Fix mount helper if repository name resolves to local path (CVM-1160)
  * Make cvmfs_server catalog-chown command public (CVM-1077)
  * Update stratum 1 default configuration (CVM-1147)
  * Update cern.ch master keys
  * Use built-in LibreSSL on macOS (CVM-1112)
  * Use -Os compiler flag
  * Use c-ares 1.13.0
  * Use libcurl 7.54.1
  * Use sqlite 3.19.3
  * Add CVMFS_VIRTUAL_DIR server parameter (CVM-1062)
  * Add catalog support for hidden files and bind mountpoint
  * Add CVMFS_IGNORE_SPECIAL_FILES server parameter
  * Ignore special files with a warning on publish (CVM-1106)
  * Add support for Debian 8 (CVM-1104)
  * Add support for pluggable, external cache managers (CVM-1054)
  * Keep debug symbols of libcurl and c-ares
  * Use default X509_CERT_DIR also if it is empty string (CVM-1083)
  * Add micro benchmark framework
  * Fix building on Arch Linux
  * Fix building on the Raspberry Pi
  * Add new initialization interface to libcvmfs (CVM-947)
  * Fix build with gcc 6 (CVM-1051)
  * Use cache for fetching history database on mount
  * Fix small memory leak during remount of root catalog
  * Fix handling of file:// url in CVMFS_SERVER_URL

2.3.5:
  * Let RPM drop patch configuration for CVM-1200 where necessary

2.3.4:
  * Unlink empty files during cache db rebuild (CVM-1113)
  * Fix gathering 'rawlink' extended attribute
  * Allow for keys directory used with stratum 1 repositories (CVM-985)
  * Fix snapshot logging for large tag lists (CVM-1021)
  * Fix auto tag cleanup for very long tag lists (CVM-1198)
  * Fix stratum 0 /etc/fstab migration from versions < 2.1.20 (CVM-1182)
  * Work around CentOS 7 bug in autofs systemd unit (CVM-1200)

2.3.3:
  * Fix parsing of nested catalogs in dirtab for cvmfs_preload
  * Fix asynchronous cleanup with open file descriptors on some aufs versions
  * Add .cvmfs_status file (CVM-1107)
  * Fix potential deadlock when uploading catalogs (CVM-1165)
  * Fix 'cvmfs_server resign' if CVMFS_HASH_ALGORITHM is unset (CVM-1013)
  * Compact reflog after garbage collection (CVM-1162)
  * Fix migration of server info JSON files (CVM-1159)
  * Fix selecting repositories by wildcard in cvmfs_server (CVM-1151)
  * Prevent GC from running at the same time as snapshot (CVM-1108)
  * Don not ignore stale locks when publishing (CVM-1146)
  * Add CVMFS_CONFIG_REPO_REQUIRED option (CVM-1111)
  * Accept OverlayFS / ext4 on RHEL >= 7.3 (CVM-835)
  * Fix build on RHEL7.3 (CVM-1153)
  * Increase robustness when fetching reflog and checksum (CVM-1114, CVM-1124)
  * Add cvmfs_talk external host switch (CVM-1126)
  * Fix misleading cache cleanup log message (CVM-1128)
  * Fix cvmfs_config on EL7 if working directory is /usr/bin (CVM-1118)
  * Perform host failover on corrupted data (CVM-478)
  * Fix cvmfs_config umount failure output
  * Fix comment in default.conf (CVM-1105)
  * Fix history file leak on auto tag removal
  * Fix crash when 'cvmfs_talk cleanup rate' is called without argument
  * Fixes for macOS 10.12 Sierra (CVM-1084)

2.3.2:
  * Fix error reporting when downloading replication sentinal file (CVM-1078)
  * Fix publishing of auto catalog markers (CVM-1079)
  * Fix segfault in debug logging of certain download failures (CVM-1076)

2.3.1:
  * Fix rare corruption on NFS maps during mount / reload
  * Use reflog timestamp instead of catalog inherent timestamp (CVM-764)
  * Garbage collect auxiliary objects (CVM-1007)
  * Prune previous catalog chain during replication of gc-enabled repositories
  * Gracefully deal with proxies without http:// prefix (CVM-1045)
  * Reset file capabilities of cvmfs_swissknife on package update (CVM-1038)
  * Fix `cvmfs_server gc` for freshly created replicas (CVM-1043)
  * Fix `mount -t cvmfs -o remount ...` (CVM-1068)
  * Prevent fallback proxies from interfering with external data (CVM-1058)
  * Fix up cvmfs_talk external commands (CVM-981)
  * Fixes in upload and download of the reflog
  * Add gc command to cvmfs_server help text (CVM-1011)
  * Add mount command to cvmfs_server help text (CVM-1008)
  * Add CVMFS_AUTO_TAG_TIMESPAN parameter to control automatic cleanup of old,
    automatically created repository tags (CVM-982)
  * Fix lsof report in cvmfs_server on newer Linux distributions
  * Use tbb version 4.4 update 5
  * Minimal set of fixes to allow compilation on Fedora 24
  * Fix RPM dist tag for SLES12 (CVM-1032)
  * Fix remote URL of `cvmfs_server check` on stratum 1
  * Add local reflog checksum to ensure data integrity (CVM-1006)
  * Fix false warning on graft files when removing trees on overlayfs (CVM-932)

2.3.0:
  * Fix crash on publish when symlinking an opaque directory
  * Fix null pointer dereference for authz extended attribute
  * Add well-defined client-side authz interface and allow/deny helpers
  * Parallel commit of catalog databases after publish
  * Speed-up catalog meta-data updates during publish
  * Prevent a cvmfs_server migrate on a repository that is in a transaction
  * Add `cvmfs_server mount` command (CVM-996)
  * Remove scratch directory asynchronously on publish
  * Fix maintaining "previous revision" pointer during catalog migrations
  * Optimize sequence of creation/removal of nested catalogs during publish
  * Reduce page cache utilization during publish
  * Fix lookup of sbin binaries in cvmfs_server
  * Add 'cvmfs_talk detach nested' debug and testing interface
  * Add per-database memory statistics to 'cvmfs_talk internal affairs'
  * Avoid unloading of the fuse library under Valgrind
  * Reduce memory consumption and fragmentation
  * Use sqlite 3.10.2
  * Fix a few small memory leaks during reload of the library
  * Reduce number of system calls during publish
  * Add support for cvmfs_swissknife publish -f to force publishing in the
    presence of open file descriptors
  * Fix a rare crash when parsing the whitelist in cvmfs_server
  * Call cvmfs_suid_helper with a clean environment from cvmfs_server
  * Add .cvmfsreflog for garbage collection
  * Omit S3 bucket number if only a single bucket is used
  * Warn when forcfully remounting the file system stack on the server, new
    parameter CVMFS_FORCE_REMOUNT_WARNING
  * Add support for default.conf in config repository (CVM-993)

2.2.3:
  * Fix stale open chunked files that are updated in the repository (CVM-1017)

2.2.2:
  * Fix compilation of libcvmfs on Fedora 23 i686
  * Update cvmfs_rsync to handle source dirs changed into symlinks (CVM-1004)
  * Backport `cvmfs_server mount -a`
  * Remove use of SSLv3_client_method() in libcurl
  * Fix 'cvmfs_server snapshot -a' not noticing failed snapshots (CVM-997)

2.2.1:
  * Fix reading of chunked files in libcvmfs
  * Disable access to VOMS protected repositories until certificate handling
    is resolved

2.2.0:
  * Add VOMS as a build dependency on platforms where it is available.
  * Detect missing 'http:// proxy prefix in chksetup (CVM-979)
  * Remove sudo dependency from Linux packages
  * Fix race when reloading at the same time as evicting data from the cache
  * Fix cache-control max-age time coming from .cvmfs* files on EL7 (CVM-974)
  * Fix rare deadlock on unmount
  * Fix mistakenly ignoring catalogs during garbage collection (CVM-966)
  * Fix mounting with a read-only cache directory
  * Add user.pubkeys extended attribute
  * Add `cvmfs_server snapshot -a` (CVM-813)
  * Add support for a garbage collection deletion log (CVM-710)
  * Print error message at the end of a failing `cvmfs_server check` (CVM-958)
  * Use patched pacparser 1.3.5 for IPv6 support (CVM-903)
  * Add support for VOMS authentication in fuse module (CVM-904)
  * Add `cvmfs_server update-repoinfo` command (CVM-804)
  * Add `cvmfs_talk cleanup rate` command (CVM-270)
  * Read blacklist from config repository if available (CVM-901)
  * Add support for uncompressed files (CVM-906)
  * Add support for external data (CVM-907)
  * Add CVMFS_IPFAMILY_PREFER=[4|6] to select preferred IP protocol for proxies
  * Fix crash when publishing specific files which a size of a multiple of the
    chunk size (CVM-957)
  * Immediately pick up new catalogs after idle period (CVM-636)
  * Add CVMFS_REPOSITORY_TTL server parameter for repository TTL in seconds
  * Move python library to a separate repository
  * Harden GeoAPI against cache poisoning (CVM-722)
  * Fix handling of empty CVMFS_CONFIG_REPOSITORY
  * Allow for configuration of DNS timeout and retry (CVM-875)
  * Add IPv6 support for GeoAPI (CVM-807)
  * Add `cvmfs_server check -s` to verify subtrees
  * Don't resolve magic symlinks in server mode (CVM-879)
  * Unmount repositories when rpm is erased (CVM-757)
  * Allow for alternative URLs for root catalog outside /data subdirectory
  * Add static status files on stratum 0/1 server (CVM-860)
  * Fix cache directory selection in `cvmfs_config wipecache` (CVM-709)
  * Add `cvmfs_config killall` command (CVM-899)
  * Log events to syslog in cvmfs_server (CVM-812, CVM-861)
  * Enable `cvmfs_server import` to generate new repository keys (CVM-865)
  * Do not mount /cvmfs on boot on the release manager machine; on the first
    transaction, CVMFS_AUTO_REPAIR_MOUNTPOINT mounts automatically
  * Perform host fail-over on HTTP 400 error code (CVM-819)
  * Fail immediately if CVMFS_SERVER_URL is unset (CVM-892)
  * Add -p switch to cvmfs_server commands to skip Apache config (CVM-900)
  * Minor fixes to libcvmfs (CVM-831, CVM-893)
  * Add CLI for grafting files (CVM-933)
  * Add support for explicitly listed repositories in 'cvmfs_config probe'
    (CVM-793)
  * Allow for repository removal without removing the content (CVM-738)
  * Add cvmfs_config fsck command (CVM-371)
  * Avoid use of sudo in cvmfs_server (CVM-245)
  * Various build system fixes (CVM-783, CVM-854, CVM-857)
  * Avoid rolling back to incompatible catalog schemas (CVM-252)
  * Add cvmfs_rsync utility (CVM-814)
  * Fixes for OS X El Capitan, move install directory on OS X to /usr/local
    (CVM-917)
  * Fix rare bug in the garbage collection that can lead to removal of live
    files (CVM-942)
  * Add support for grafting of files (CVM-908)
  * Make CVMFS_AUTO_REPAIR_MOUNTPOINT the default (CVM-889)
  * Fix mount point auto repair when only the read-only branch is broken (CVM-918)
  * Fix URL option parsing for S3 backend in cvmfs_server
  * Add quasi-static cvmfs_preload binary (CVM-912, CVM-914)
  * Add auto-balancer for catalogs (experimental) with server parameters
    CVMFS_AUTOCATALOGS, CVMFS_AUTOCATALOGS_MAX_WEIGHT,
    CVMFS_AUTOCATALOGS_MIN_WEIGHT
  * Fix auto tag creation for fast successive publish runs (CVM-795)
  * Fix systemd detection in cvmfs_server on systems with multiple running
    systemd processes like Fedora 22
  * Fix rpm for Fedora > 21, drop explicit support for fedora < 21
  * Detect valgrind if valgrind header is present on the system
  * Add make check target
  * Fix leak of temporary files in .cvmfsdirtab handling (CVM-818)
  * Allow geodb update for non-root users (CVM-895)
  * Don't commit exisiting files to local storage backend in server (CVM-894)
  * Fix stale lock file on server machine crash (CVM-810)
  * Fix crash for invalid spooler definition (CVM-891)
  * Fix leak of temporary files in the S3 backend (CVM-881)
  * Add -s <S3 config file> switch to add-replica command
  * Fix rare crashes on publish due to false whiteout handling (CVM-880)
  * Fix moving of magic symlinks into nested catalogs (CVM-874)
  * Prepare OS X mount helper for osxfuse 3
  * Fix stack trace generation on OS X
  * Tune OS X Fuse mount options
  * Add support for chunked files in libcvmfs (CVM-687)
  * Fix rare race that can result in a hanging reload
  * Fix memory and file descriptor leak in the download manager during reload
  * Add support for SHA3-SHAKE128 with 160 output bits
  * Add listing of /var/run/cvmfs to bugreport tarball (CVM-868)
  * Prevent ctrl+c during cvmfs_config reload (CVM-869)
  * Avoid use of attr utility in the server (CVM-853)
  * Add catalog-chown command to cvmfs_server (CVM-836)
  * Handle import of repositories with an expired whitelist (CVM-780)
  * Fix leak of temporary files during garbage collection (CVM-846)
  * Fix verification of partial file chunks in cvmfs_server (CVM-842)
  * Remove counting of open file descriptors from libcvmfs
  * Fix resolving absolute symlinks into the same repository in libcvmfs
    (regression)
  * Add CVMFS_MAX_IPADDR_PER_PROXY parameter to avoid very long fail-over
    chains
  * Fix initialization of quota manager in libcvmfs (regression)
  * Fix cleanup of global state in libcvmfs
  * Use "unix-none" sqlite vfs in libcvmfs
  * Add LIBCVMFS_VERSION_MAJOR, LIBCVMFS_VERSION_MINOR, LIBCVMFS_REVISION
  * Add error code defines in libcvmfs
  * Restore 2.1.19 option names in libcvmfs
  * Follow HTTP redirects in S3 backend
  * Change versioning scheme to MAJOR.MINOR.PATCH
  * Disable caching for mutable objects in S3 backend (CVM-808)
  * Automatically pick a union file system when creating a repository
  * Fix several CentOS7 issues in the cvmfs_server script (CVM-737)
  * Adjust to upstream OverlayFS changes
  * Fix crash in 'cvmfs_swissknife dirtab' if .cvmfsdirtab contains /*
  * Let 'cvmfs_config chksetup' find the Fuse library in /usr/lib/$platform
    (CVM-802)
  * Disable Geo-API for atlas nightlies
  * Add benchmarks to the integration tests
  * Use --max-time curl option in Nagios probe with 3 times connection timeout
  * Add check for 32bit inode overflow to the Nagios probe (CVM-627)
  * Add a timeout to the Nagios probe (CVM-683)
  * Add 'make doc' as a target to build Doxygen documentation (CVM-692)
  * Add CVMFS_SYSTEMD_NOKILL parameter to make cvmfs act as a systemd
    recognized low-level storage provider
  * Add CVMFS_HIDE_XATTRS client parameter to prevent synthetic extended
    attributes from being listing
  * Add support for custom extended attributes and file capabilities through
    server parameter CVMFS_INCLUDE_XATTRS (CVM-734)

2.1.20:
  * Stop parsing of CernVM specific config files (CVM-614)
  * Add CVMFS_MAXIMAL_CONCURRENT_WRITES configuration parameters for number of
    I/O streams during publishing (CVM-703)
  * Add possibility to use S3 compatible storage in the server (CVM-215)
  * Recover from inconsistent state of mount points in the server (CVM-650)
  * Concurrent initial snapshots will not wait for each other but all but the
    first one fail with a non-zero exit code (CVM-278)
  * Add support for geographically ordered fallback proxies (CVM-708)
  * Add support for HTTP redirects through CVMFS_FOLLOW_REDIRECTS (CVM-766)
  * Ensure autofs is running after 'cvmfs_config setup'
  * Fix rebuilding cache database on XFS (CVM-685)
  * CVMFS_PUBLIC_KEY takes precedence over CVMFS_KEYS_DIR (CVM-652)
  * Fix error reporting when creating alien cache (CVM-677)
  * Fix concurrent creation of cache sub directories (CVM-672)
  * Replace cvmfs-keys package by cvmfs-config-... packages (CVM-617)
  * Add CVMFS_LOW_SPEED_LIMIT parameter, increase threshold for stale
    connections from 100B/s to 1kB/s (CVM-718)
  * Allow cvmfs to claim ownership of files and directories through
    CVMFS_CLAIM_OWNERSHIP (CVM-678)
  * Add support for garbage-collected repositories (CVM-583, CVM-760)
  * Add support for automatically ordering Stratum 1 servers according to
    geographic loations (CVM-629, CVM-630)
  * Add 'host probe geo' command to cvmfs_talk
  * Add CVMFS_USE_GEOAPI parameter
  * Add host_list extended attribute
  * Fix traversal of nested catalogs in intermediate catalogs during snapshot
  * Resolve round-robin DNS entries for proxies to a load-balance group
    (CVM-457)
  * Use AllowOverride Limit instead of AllowOverride All in Stratum 0/1
    default configuration (CVM-661)
  * Stop renaming catalogs in alien cache
  * Make installation of bash completion files opt-out
  * Apply umask to the mode when creating files on the Stratum 0/1 (CVM-660)
  * Make server transaction handling more robust against failures and
    concurrent operations (CVM-665, CVM-666)
  * Install auto.cvmfs in /usr/libexec/cvmfs and make /etc/auto.cvmfs a
    symlink (CVM-645)
  * Restrict the number of in-flight file processing jobs in the server in
    order to not exhaust file descriptor limit
  * Fix whitelist resign period from one month to 30 days to match the
    documentation (CVM-628)
  * Use custom cvmfs_cache_t SELinux label for the cache directory (CVM-644)
  * Fail gracefully if one of the public RSA keys is unreadable (CVM-667)
  * Fix concurrent access to alien cache on NFS (link/unlink instead of rename)
  * Support alien cache on hadoop-dfs-fuse which doesn't report
    file size immediately (CVM-659)
  * Fix false zero return code of 'cvmfs_server transaction' (CVM-658)
  * Allow using externally created keys in cvmfs_server mkfs (CVM-646)
  * Warn when aufs version is known to potentially cause deadlocks
  * Fix alien cache catalog updates (CVM-653)
  * Add underscore and tilde to the set of unescaped URI characters
  * Fix packaging for Fedora 21
  * Fix SElinux packaging for RHEL7 and Fedora 20
  * Disable SQlite locking on the client; improves performance
    and allows to store cache directory on file systems with
    dodgy file locking support such as Lustre
  * Change libcvmfs to access /cvmfs instead of /cvmfs/<repo>
  * Add OSG, EGI public keys and config (CVM-641)
  * Fail gracefully on errors in 'cvmfs_server import' (CVM-635)
  * Allow for setting a revision number using
    'cvmfs_server publish -n' (CVM-633)
  * Work around gcc4.1 compiler bugs
  * Add support for CVMFS_CONFIG_REPOSITORY (CVM-616)
  * Change directory to config file being parsed (CVM-618)
  * Export CVMFS_FQRN to shell callouts for option parsing
    (CVM-619)
  * Fix race when autofs unmounts a repository during reload
  * Use file catalogs when processing .cvmfsdirtab (CVM-620)
  * Support negative entries with wild cards in .cvmfsdirtab (CVM-639)
  * Compact inflated catalogs on publish (CVM-610)
  * Add 'letter' command to cvmfs_swissknife
  * Use tbb 4.3 update 1
  * Use sqlite 3.8.7.4
  * Use libcurl 7.39
  * Use leveldb 1.15
  * Rename cvmfs_server lstags command to list-tags
  * Add extended attribute user.tag
  * Add CVMFS_REPOSITORY_DATE client parameter (CVM-625)
  * Enable default auto tagging (CVMFS_AUTO_TAG)
  * Add 'list-catalogs' command to cvmfs_server (CVM-611)

2.1.19:
  * Suppress confusing lsof output in cvmfs_server (CVM-624)
  * Fix CVMFS_SEND_INFO_HEADER option handling (CVM-623)

2.1.18:
  * Fix publishing when other shells are open on /cvmfs/$fqrn
  * Repository sanitation: require a dot in the repository name in
    autofs map
  * Parse /etc/cvmfs/default.d/*.conf after /etc/cvmfs/default.conf and
    before /etc/cvmfs/default.local
  * Log pacparser errors to syslog
  * Resolve auto PAC location to http://wpad/wpad.dat
  * Send requested file system path in cvmfs-info HTTP header (CVM-580);
    behavior can be turned on and off through CVMFS_SEND_INFO_HEADER
  * Fix overwriting regular file or symlink with non-empty
    directory in cvmfs_server
  * Fix rpm build on EL6.5 32bit
  * Fix memory corruption during publish process (CVM-608)
  * Use CVMFS_PAC_URLS instead of PAC_URLS
  * Fix symlinked /var/spool/cvmfs/... (CVM-607)
  * Add verbose texts to most error codes (CVM-594)
  * Fix abnormal termination of cvmfs_server on whitelist
    verification errors (CVM-602)
  * Reduce default verbosity of 'cvmfs_server publish' (CVM-269)
  * Fix automounter map on EL6.2 (CVM-601)
  * Log to syslog in addition to stderr when debug log cannot
    be opened (CVM-273)
  * Fix false parsing of /etc/cvmfs/domaind.d/cern.ch.* on mount
    (CVM-600)
  * Improve error logging when loading the cvmfs library (cf. CVM-595)
  * Fix crash in exclusive cache mode if unpin listener is called
    on mount (CVM-267)
  * Add "volatile" repository and volatile cache class (CVM-263)
  * Fix TBB build system for 32bit on 64bit mock environments
  * Fix RPM spec file for FC20
  * Add cvmfs Python library
  * Fix permissions of private keys on repository creation
  * Fix race between cached chunked files and catalog updates
  * Fix false caching of catalog object in dirent
  * Support for RIPEMD-160 hash algorithm in lieu of SHA-1
  * Switch to TBB 4.2 update 2
  * Bash completion for cvmfs_config and cvmfs_server
  * Fix build system for SL4

2.1.17:
  * Fix proxy failover on HTTP 403 errors (introduced in 2.1.16)

2.1.16:
  * Track uncompressed catalog sizes
  * Replace sudo magic in cvmfs_server by cvmfs_suid_helper
  * Record to syslog when highest inode exceeds 32bit
  * Support for user.inode_max extended attribute
  * Support importing a 2.1 repository
  * Remove left-over FIFOs from cache directory
  * Fix publish of recreated nested catalog hierarchies
  * Fix race between catalog reload and Fuse module reload
  * Fix parsing of CVMFS_MAX_TTL parameter
  * Optionally disable httpd check in cvmfs_server
  * Enforce immediate host failover on HTTP 404 errors
  * Experimental support for pkcs#7 signed whitelists
  * Fix build system for 32bit ARM
  * Opportunistically clean up before loading files > 25M
  * Change default catalog TTL to 15 minutes
  * Add support for default values in variant symlinks
  * Add support for extended attribute "rawlink"
  * Fix compile errors with Apple clang 5
  * Experimental support for replicating into client cache
  * Experimental support for "alien cache" (CVMFS_ALIEN_CACHE)
  * Fix multiple race conditions when repositories are unmounted
    during reload
  * Do not pull previous catalogs from snapshots
  * Replace mount helper shell script by binary
  * Replace autofs map shell script by binary
  * Fix potential endless loop in 'cvmfs_config setup'
  * Fix CVMFS_STRICT_MOUNT
  * TBB driven, parallel file processing engine in server
  * Follow rpm scheme in deb packaging (client, server, keys)
  * Add fnal stratum 1 to default configuration
  * Fix read-only cache mode

2.1.15:
  * Fix race in cvmfs_server publish
  * Fix rare inconsistency in runtime size tracking of the cache
  * Fix time calculation in cvmfs_talk host probe command
  * Allow for multi-repo operations and wildcards in
    cvmfs_server
  * Allow for stratum 1 aliases
  * Add simple check for cache space to 'cvmfs_config chksetup'
  * Unpin catalogs on unmount
  * Fix treatment of local I/O errors during stream decompression
  * Change X-CVMFS2 header to User-Agent
  * Improve logging on mount
  * Properly finalize Fuse module on mount failures
  * Build system: fix libattr devel detection
  * Fix detecting the service utility under Ubuntu in cvmfs_config
  * Replace leveldb usleep by SafeSleepMs
  * Switch to leveldb 1.12.0 (IA-64 compatibility)
  * Fix parsing of config file without trailing newline
  * Expand backoff on download errors to the loading of
    file catalogs
  * Fix false negative caching of I/O errors that occur during
    path lookup
  * Place SQlite temporary files into cache directory
  * Move OS X client from fuse4x to OSXFuse
  * Properly handle (ignore) mount options
    auto, noauto, user, nouser, users, _netdev
  * Strip debug symbols from 3rd party externals
  * Resolve "auto" proxy according to WLCG auto proxy discovery
    (see http://cern.ch/go/HV9f)
  * cvmfs_server: increase default expiration time for .cvmfspublished
    to 2 minutes in order to avoid being dDoS'd by misconfigured
    Squids
  * Automatically unmount a crashed mountpoint from the watchdog
  * Connect SQlite logger to cvmfs logger
  * Switch to sqlite 3.7.17
  * Add check for accessibiliy of /etc/nsswitch.conf to
    cvmfs_config chksetup
  * Add experimental support for overlayfs as an alternative to
    aufs
  * Enforce hard limit on number of concurrent HTTP connections
  * Switch to libcurl 7.32.0
  * Switch to zlib 1.2.8
  * Switch to c-ares 1.10.0
  * Fix "one too often" fail-over
  * Consider all HTTP 5XX errors as host errors
  * Release pinned catalogs at high watermark of pinned files
  * Unset executable bit of /etc/cvmfs/{default.conf,config.sh}
  * Fix potential endless loop in download thread
  * Refurbish build system for external dependencies
  * Fix C binding of libcvmfs
  * Add "import" command to cvmfs_server that transforms a 2.0
    repository into a 2.1 repository (Stratum 0)
  * Add pin command to cvmfs_talk
  * Fix reading from socket in talk thread
  * Add "nameserver set" command to cvmfs_talk
  * Fix various issues with reading of chunked files
  * Decrease memory consumption of the inode tracker
  * Remove trailing empty attribute in listattr callback
  * Make repositories replicatable by default
  * Experimental support for repository tags (named snapshots).
    Allows to mount a specific repository version and to rollback
    and re-publish previous repository states.

2.1.14:
  * Fix initial problems introduced with the 2.1.13 security hotfix

2.1.13:
  * Fix security bug in /etc/auto.cvmfs: due to improper
    option checking, normal users can get root privileges
    through autofs.

2.1.12:
  * Perform host failover after unsuccessful proxy
    failover (test all paths)
  * Improve recovery reliabiliy after node crash
    (force removal of cache database)
  * Fix help text of cvmfs_talk
  * Fix timeout for NFS shared maps
  * Drastically improved performance of copying the inode
    tracker
  * Safe guard against concurrent snapshot processes
  * Drop config.sh dependency from cvmfs_server

2.1.11:
  * Improve logging for whitelist expiry and fqrn errors
  * Add network path reset within the same proxy group
    (re-balance proxies)
  * Add network path reset for failover hosts
  * Add missing execmod SELinux exception for 32bit SL6
  * Fix occasional hangs of gdb when generating stack traces
  * Improve host/proxy failover logging
  * Fix host failover
  * Perform a host failover instead of a proxy failover
    on HTTP 502, 504 errors
  * Add experimental support for "micro-syslog" implementation that
    writes syslog messages to a file.  Add CVMFS_USYSLOG parameter
    to specify the destination file.
  * Distinguish information, warning, and error records when
    writing to syslog
  * Add -march=i686 to CFLAGS and CXXFLAGS for 32bit builds
  * Add CVMFS_MOUNT_RW switch parameter.  A read/write mount point
    can workaround problematic open flags (O_RDWR, O_TRUNC, ...)
  * Remove unused CVMFS_64BIT_INODES parameter
  * Avoid __sync_fetch_and_add on 64bit integers with a negative
    offset.  This breaks on 32bit systems.  It affects the counter
    for active file system calls in the loader.
  * SLES11 build system compatibility fixes

2.1.10:
  * Use continuous inodes on inode generation change instead of
    fixed bit fields.  This increases the usable inode space.
  * Ensure unique inode--path relationship during kernel-imposed
    lifetime of inodes.  Avoiding multiple inodes for the same path
    avoids large hangs of 100% system load.
  * Fix remove command in cache manager
  * Fix uid/euid of shared cache manager
  * Add 'evict' command to cvmfs_talk in order to remove specific
    files from cache
  * Improve logging for fatal cachedb update errors
  * Fix potential endless loop in signal handler
  * Add drainout mode and maintenance mode to internal affairs
  * Add number of forget() calls to file system statistics
  * Advise the kernel not to cache pages for files verified
    by cvmfs_fsck
  * Fix deadlock in 'cvmfs_config reload' when cwd is on cvmfs
  * Fix reloading with wiping out the cache directory in case
    the cache base directory is not owned by the cvmfs user
  * Fix restoring directory handle gauge
  * Prevent the leveldb build system from picking up the system's
    snappy library

2.1.9:
  * RHEL 6.4 SELinux rules for generating stack traces
  * Include stacktrace files in bugreport tarball
  * Check for attr utility in cvmfs_config
  * Fixed potential endless loop in automatic cache cleanup
  * Switched to SQlite 3.7.16.2
  * Fixed touching of .cvmfscatalog in server toolkit
  * Added "pause mode" to 'cvmfs_server publish' in order to allow
    for manually fixing file catalogs
  * Fix removal of temporary files in replication tools
  * Experimental support for "shared NFS maps", which are handled
    by sqlite and allow for NFS HA setups at the cost of performance
  * Recognize CVMFS_IPV4_ONLY environment variable and, if set
    to a non-empty value, don't use IPv6 addresses
  * Recognize http_proxy in cvmfs server toolkit
  * Fix handling of "last_snapshot" sentinel in replication
    when not executed as root
  * Asynchronous catalog updates in the server toolkit
  * Fix: shared cache manager race during load-unload cycles
  * Fix: file descriptor leaks during Fuse module reload
  * Fix: handling of log level parameter in snapshot
  * Fix: save and restore open dir and open file counters
    when the fuse module is reloaded
  * Fixed several memory leaks when reloading the Fuse module
  * Improved logging for whitelist verification errors
  * Added "remount fence" in order to ensure consistent
    catalog operations
  * Fix: Rewind file descriptor on download retries
  * Log inode generation overflows to syslog
  * Pretty printing for 'cvmfs_config reload'
  * Fixed selinux context for SL5 in cvmfs_server
  * Omit autofs warnings in NFS mode
  * Added "inode tracker" to smoothly connect catalog reloads
    and reloads of the Fuse module
  * Fix: handling of "-n" option in mount helper
  * Log application of new file system snapshots to syslog

2.1.8:
  * Added SElinux exception to allow unloading of cvmfs module
  * Run default signal handlers after custom crash handling
  * Fix for crash handler / ptrace Linux security handling
  * Support for ignoring x-directory hardlinks in the
    server toolkit
  * Fix: evaluation of symlinks could lead to wrong
    empty or 1-byte symlinks
  * Use 32bit inodes by default
  * Fixed wrong location for cache manager debug log
  * Fixed chksetup error about missing library on Mac

2.1.7:
  * Added support for CVMFS_KEYS_DIR, which has precedence over
    CVMFS_PUBLIC_KEY
  * Changed default install prefix to /usr
  * Experimental support for file chunking
  * Experimental support for cache read-only mode
  * Multi-threaded, extensible storage backend
  * Improved error reporting on mount failures
  * Fix: cvmfs-internal 1G default for cache size
  * Fix: file permissions for local storage backend
  * Fix: prevent double mount block with private mount points
  * Fix: store compressed certificate in replication
  * Fix: Build system for parallel builds
  * Fix: create stack traces by gdb, thereby handle hidden
    symbols
  * Packaging: Do not try to reload when upgrading from
    the 2.0 branch
  * Fix: Save fuse module state only after drainout of
         file system calls
  * Fix: stale page caches across file catalog reloads
  * Fix: hardlink count for entries of 2.0 file catalogs
  * Fix: don't retry downloads on HTTP errors
  * Fix: comply with system mount return values in the helper
  * Renamed cvmfs-lib RPM to cvmfs-devel
  * Fixed cvmfs_config reload on clean nodes

2.1.6:
  * Fixed hanging reload when reload socket can not be
    opened
  * Prohibit the use of 2.0.X cache directories
  * Fixed 'cvmfs_config chksetup' for root not in sudoers
  * Added retry with exponential backoff to download
    worker, adjustable with CVMFS_MAX_RETRY,
    CVMFS_BACKOFF_INIT, CVMFS_BACKOFF_MAX
  * Added automatic proxy group reset after
    CVMFS_PROXY_RESET_AFTER seconds
  * Added network statistics to 'cvmfs_talk internal affairs'
  * Fixed 'cvmfs_config stat' for non-standard mount points
  * Default symbol visibility hidden
  * Separate stacktrace logs by process
  * Packaging: don't strip binaries
  * cvmfs_reload returns with error if socket directory
    does not exist

2.1.5:
  * Added "pid cachemgr" command to cvmfs_talk
  * Added CERN IT public keys
  * Syslog facility adjustable to one of local0 .. local7

2.1.4:
  * Check permissions by default
  * Added cvmfs_suid mount option
  * Added cvmfs_talk commands "hotpatch history", "parameters"
  * Hotpatch functionality added (cvmfs_config reload)
  * Most parameters read by the cvmfs process
  * Server: fixed modifying attributes

2.1.3:
  * Fixed race condition when reloading catalogs
  * Handling of aufs .wh..wh.orph
  * Added -H "Pragma:" to uses of curl command line tool
  * Added /etc/exports to the bugreport
  * Added .cvmfscache and no_nfs_maps sentinel files

2.1.2:
  * Added sub packages for the server tools and the
    library
  * Added Stratum1 (replication) tools
  * Combined server binaries into cvmfs_swissknife
  * Bumped external versions: libcurl 7.27.0, c-ares 1.9.1,
    sqlite 3.7.14, sparsehash 1.12, zlib 1.2.7
  * Support for remote checking of repositories
  * Added Ubuntu (deb) packaging specs
  * Change default values: strict mount to no, shared cache
    to yes
  * Check for Fuse4X installation on Mac OS

2.1.1:
  * Start of 2.1 ChangeLog

2.1.0:
  see write-up at https://cernvm.cern.ch/portal/release-2.1

2.0.5:
  * Warn in cvmfs_config chksetup if no cache quota is set
  * Create cvmfs user in cvmfs_server if necessary
  * Fixed cvmfs_fsck on xfs
  * Fixed get_origin in config.sh
  * Speed up searach for existing mount point in mount helper
  * Log to syslog when new repository snapshot is applied
  * Fixed presentation error in cvmfs_stat
  * Added repository prefix to syslog messages
  * Fixed reporting of maximum cache size in cvmfs_config stat

2.0.4:
  * Re-opened the CVMFS_NFILES parameter for overwrites

2.0.3:
  * Fixed a typo in cvmfs_config stat that makes the Nagios
    check believe there is no network connectivity

2.0.2:
  * Write cache cleanup to syslog
  * Fixed a big stinking bug when cleaning up the cache while
    downloading

2.0.1:
  * Fixed build system error for 32bit builds on 64bit systems

2.0.0:
  * Declared immutable parameters in default.conf as read-only
  * Fix for Ubuntu 8.04 automounter
  * Experimental support for file backend added
  * Verify decompressed size on download
  * Unlink left-over temporary file catalogs in cvmfs_fsck
  * Fixed a file descriptor leak on loading certificates
  * Move dodgy files into a quarantaine folder in the cache
  * Log proxy switches to syslog
  * Use stack buffer for streamed file I/O
  * Fixed a file descriptor leak in the catalog load code
  * Exponential backoff for download errors to prevent
    Squid request storms
  * Log all file open errors except for ENOENT
  * Added bugreport command to cvmfs_config
  * More reliable cache db rebuild on corruption
  * Added stat command to cvmfs_config
  * Added extended attributes uptime, nclg, nopen, ndownload,
    timeout, timeout_direct, rx, speed
  * Added snapshot retention to replica tools
  * Removed redhat-isms from cvmfs_config setup and in
    cvmfs service
  * Mount helper compatible with SuSE
  * Fixed mount helper for systems without fuse group
  * Added extended attributes pid, version, lhash, expires
    maxfd, usedfd, nioerr, proxy, host
  * Fixed creating nested catalogs in the middle of two
    nested catalogs
  * Fixed lazy-load issue in cvmfs_sync with two paths sharing
    the same prefix
  * /bin/bash for cvmfs_config and mount/umount helpers
  * Changed bug report URL to cernvm.support@cern.ch
  * Fixed wrong mtab after failed umount

0.2.77:
  * Fixed a race condition in cvmfs service

0.2.76:
  * Fixed a typo in cvmfs_config setup
  * cvmfs_fsck recognizes temporary catalogs
  * Rewrote multi-threading in cvmfs_fsck in order to decrease
    memory consumption

0.2.75:
  * Fixed syslog message broadcasting
  * Warn about corruption in Linux kernel buffers in cvmfs_fsck
  * Automatically recover from corrupted LRU DB after system
    crash

0.2.74:
  * Fixed another internal database error when merging multi-level
    nested catalogs

0.2.73:
  * Fixed internal database errors when merging multi-level
    nested catalogs

0.2.72:
  * Fixed build script to create /cvmfs directory
  * Compare working catalog to published one in
    cvmfs_clgcmp
  * Fix for touched symlinks
  * Removed transactions from update statements, they are
    embraced by a big transaction anyway
  * Check for chunks in cvmfs_clgcmp
  * Print SHA-1 in cvmfs_lscat
  * Added TTL to .cvmfspublished
  * Added revision to .cvmfspublished

0.2.71:
  * Fixed wrong return codes in getxattr

0.2.70:
  * Pulling of previous catalogs changed to best-effort
    (better recovery trade-off)
  * Added fsck command to cvmfs_server
  * Fixed stale objects in kernel caches, on TTL the kernel
    caches are drained out prior to loading the new catalog
  * Creation of mucro catalogs adjustable via -m switch
  * Extended attribute "revision" added, same for all
    directory entries of a cvmfs mount point
  * Extended attribute "hash" added for translating a path
    name into its content hash
  * cvmfs_snapshot reads parameters per repository from
    /etc/cvmfs/replica.repositories
  * Added max_ttl mount option / CVMFS_MAX_TTL parameter,
    covered by service cvmfs reload
  * Make cvmfs_fsck work for mounted repositories
  * Proper return values for cvmfs_fsck
  * Added revision command to cvmfs-talk
  * Included revision counter in file catalogs

0.2.69:
  * Created cvmfs_server script to ease repository creation
  * Included zlib 1.2.5
  * Removed libssl dependency
  * (Re-)added remount command to cvmfs-talk
  * Removed catalog_timeout mount option (not needed with strong
    consistency)
  * Fixed link from parent to nested catalogs (strong consistency)
  * Use use_ino mount option, which fixes cycle detection problems
    in gnu fts (du, find, etc.)
  * Changed Fuse module memory allocator to jemalloc
  * Support for mucro catalogs in server backend
  * Moved cvmfsdrc(.local) to /etc/cvmfs/server.(conf|local)
  * Changed LRU DB locking mode to exclusive.  Improves performance
    and allows deletion of the LRU DB while cvmfs is mounted
  * Ignore touched symlinks in cvmfs_sync (instead of unsupported)
  * Protect against concurrent snapshots
  * Check registered nested catalogs against published ones
    in cvmfs_clgcmp

0.2.68:
  * Fixed a bug in the snapshot script which caused the pull
    return value to be ignored
  * Force "strict mount" and catalog signatures by default
  * Decreased default catalog TTL to 1 hour
  * Removed /etc/cvmfs/profile.d
  * Added reload command to cvmfs service for
    proxy, host, and timeouts
  * Added "timeout info" and "timeout set" commands to cvmfs-talk
  * Added "proxy set" command to cvmfs-talk
  * Added "proxy switch group" command to cvmfs-talk
  * Added "proxy info" command to cvmfs-talk
  * Forbid double mount in mount helper
  * Added "mountpoint" command to cvmfs-talk
  * Changed fs key for local cache from url host to fqrn
  * Fixed a bug that can lead to data corruption in case
    of fail-over because of a timeout
  * Accept ; separator for hosts, the comma is deprecated
  * Probe hosts by default only if no proxy is active
  * service cvmfs probe checks checks more strictly (fs type)
  * Make statfs (df) report occupied and total cache space
  * Fix for whitelists and unchanged catalogs in cvmfs_pull
  * For proxy notation, the | syntax has fail-over and load-balancing
    combined, the + syntax is deprecated
  * Create nested catalogs on the directory structure during sync
  * Avoid auto-nested catalogs in hidden directories
  * Fixed an incorrect warning about changed inodes in sync
  * Additional check for malformed root node in catalogs
  * Build system fix
  * Added CVMFS_TIMEOUT and CVMFS_TIMEOUT_DIRECT parameters
    to configure timeouts with and without proxies
  * Fixed a segfault for deep mounts with non-existing top-level
    directory

0.2.67:
  * Mount script typo fix

0.2.65:
  * CVMFS_HTTP_PROXY required
  * Default server URL for cern.ch in CERNVM_SERVER_URL

0.2.64:
  * Build system fix

0.2.63:
  * Parallel compression and hashing in cvmfs_sync.bin
  * Fix for multiple webserver entry points

0.2.62:
  * Added replica tools

0.2.61:
  * Fixed restarclean command in init script
  * Fixed atomic counters on Athlon MP
  * Improved handling of faulty proxies
  * Automated test suite added
  * Added options to write difference set to cvmfs_pull
  * Added cvmfs_scrub utility to check data dir
  * Bugfix in cvmfs_pull for consecutive downloads
  * Removed proxy option from cvmfs_pull
  * Use no-cache option on retry for cvmfs_pull

0.2.60:
  * Bugfix for cvmfs-init-scripts

0.2.59:
  * Bugfix for default domain handling

0.2.58:
  * Bugfix in mount scripts for non-listed repositories
  * Bugfix in catalog tree module

0.2.57:
  * Removed CVMFS_REPOSITORY_NAME parameter
  * Added CVMFS_PUBLIC_KEY parameter
  * Moved key to /etc/cvmfs/keys/cern.ch.pub
  * Removed local.d, added domain.d, local configuration
    now based on files with suffix .local
  * Changed CVMFS_CACHE_DIR to CVMFS_CACHE_BASE
  * Changed namespace to /cvmfs/<FQRN>, like
    /cvmfs/atlas.cern.ch

0.2.56:
  * Log mount/unmount to syslog
  * Added short term TTL (4 min.) for offline mode
  * Removed entry point mount option, all replicas are treated
    the same way
  * Added a secure mode (fail on errors) to cvmfs_pull
  * Changed catalog memory cache to direct mapped / 2 way associative
  * Changed name space to /cvmfs/cern.ch
  * Added a couple of consistency checks to cvmfs_config chksetup
  * cvmfs-talk reads the configuration
  * Added forward TTL adjustment
  * Added probe and restartautofs commands to service
  * Added catalog checksum cache
  * Added certificate and whitelist cache
  * Moved the chmod 000 interface to cvmfs-talk
  * Intermediate catalogs are handled by cvmfs_pull
  * Added "version patchlevel" command to cvmfs-talk
  * Increased number of internal file descriptors to 512
  * More clever catalog memory cache invalidation
  * SQlite memory allocations tuned (smaller memory footprint)

0.2.55:
  * Catalog load fix for informed lookup
  * Require special file available on the server for cvmfs_pull

0.2.54:
  * Fixes to the RPMs to be more standard compliant
  * Added snapshot handling to cvmfs_pull
  * Added CVMFS_STRICT_MOUNT parameter to allow preventing
    to mount non-listed repositories
  * Added CVMFS_FORCE_SIGNING parameter
  * Syslog level adjustable via mount option -o syslog_level
    and CVMFS_SYSLOG_LEVEL parameter
  * Mount scripts now recognize the CVMFS_TRACEFILE parameter
  * Increased catalog memory cache to 2^14 entries
  * Increased kernel cache lifetime to 60 seconds
  * More clever lookup of meta-data, huge speedup when many
    catalogs are loaded
  * Switched to SQlite 3.7.4
  * Removed remount_sleep option, now handled by flushing buffers
  * Fixed some multi-threading bugs
  * Switched to libcurl 7.21.3
  * Include timestamp in debug log
  * Changed failover + load-balaning proxy syntax: introduced 3rd
    level to specify load-balance blocks first, failover later
  * Proper mapping of file catalogs and whitelists to repository
    names
  * Include-fix for kernel module
  * Added cvmfs_pull utility for backend storage synchronization
  * Fixed last-modified handling of cached catalogs
  * Added cvmfs_lvmrotate for snapshots
  * Added jemalloc to tarball, just in case
  * Set config.sh non-executable
  * Start cvmfs2 as cvmfs:cvmfs instead of cvmfs:fuse
  * Fixed wrong conversion for pre 0.2.53 cache directories

0.2.53:
  * Fixed libcrypto multi-threading issue
  * Fail on very slow downloads (instead of hanging)
  * Fixed SQlite memory enforcement issue
  * Switched to SQlite multi-thread mode
  * Open catalogs read-only on client
  * Write to syslog when download fails
  * Added support for local certificate blacklist
  * Loading of file catalogs rewritten, catalogs now handled
    by LRU module as well
  * Removed remount command from cvmfs-talk
  * Determine file type for rename in kernel module
  * removed all_catalogs mount option
  * added bookkeeping of dirty catalogs to avoid unnecessary
    signing
  * don't flush the fs change log when cvmfs_sync.bin fails
  * added cvmfs_lscat utility to assist in cutting directory
    trees
  * fix for large file support on 32bit

0.2.52:
  * fixed Coverity-detected defects
  * support for lazy attach of catalogs in server tools
    (extends scalability to at least a couple of thousand
     catalogs)
  * bugfix in server tools when moving out nested catalogs
  * bugfix for large files (> 2GB)
  * bugfix in mount scripts for CDN usage

0.2.51:
  * bugfix in mount scripts for CDN
  * changed cvmfs_sign to sign single catalogs
  * server tools add schema version to properties table
  * server tools keep sha1 of previous revision of catalog
  * server tools register and maintain sha1 of nested catalogs
  * server tools write extended checksum .cvmfspublished
  * added "open catalogs" command to cvmfs-talk
  * add last modified timestamp when making catalog snapshot
  * fixed time comparison to work on UTC instead of
    local time
  * use the SQlite auto_vaccum=full feature for new catalogs
  * added cvmfs_unsign tool to strip a signature from a
    file catalog
  * store .cvmfscatalog as symlink into data dir
  * added basic rpm for server tools

0.2.50:
  * another fix in build system for server installation

0.2.49:
  * fix in build system for server installation

0.2.48:
  * added full meta data check for cvmfs_clgcmp
  * bugfix in cvmfs_sync for replaced files
  * added .cvmfsdirtab support in cvmfs-sync
  * added fuse as dependency for RPM
  * check and repair access rights for /dev/fuse
  * check for /dev/fuse before loading fuse module
  * replaced MD5 implementation with OpenSSL MD5
    (10-20% speedup)
  * replaced SHA1 implementation with OpenSSL SHA1
    (factor 5 speedup)
  * fixed some defects found by Coverity

0.2.47:
  * added basic catalog encryption/decryption routines
  * added debug mode, turned on by CVMFS_DEBUGLOG=$file
  * moved standard mount options logic from cvmfs.auto
    to the mount helper (fixes autofs ":" bug)
  * fix for pid command in cvmfs-talk
  * fix for mount scripts
  * fixes for cvmfs_clgcmp and cvmfs_sync

0.2.46:
  * mount scripts also check for /etc/cvmfs/site.conf
  * updated spec file for new mount scripts
  * fixed mount script compatibility issues

0.2.45:
  * intermediate release for testing

0.2.44:
  * fixed mount script compatibility issues

0.2.43:
  * increased default number of open files to 32768

0.2.42:
  * build system fixes

0.2.41:
  * look for public key in /etc/cvmfs instead of /etc/cernvm
  * excluded public key from make install
    (installed in packet manager)

0.2.40:
  * added mount scripts (--enable-mount-scripts)
  * added grab_mountpoint option (automount hack)
  * fixed setgid bug at bootstrap

0.2.39:
  * fixed option handling

0.2.38:
  * fixed build system destination directories

0.2.37:
  * removed pidfile option, not required anymore
  * switch mount options are actually handled as switches
  * fixed missing O_TRUNC flag in server tools

0.2.36:
  * cvmfs Makefile.am fix for fuse-duplex.h

0.2.35:
  * fixed configure.ac name bug

0.2.34:
  * dropped pcre dependency
  * evaluate gid and uid Fuse parameter and use it to drop rights
  * added nofiles mount option to let CernVM-FS increase the ulimit
  * removed update proxies command from cvmfs-talk
  * proxies set via mount option
  * cache directory is created on demand
  * new boot code, uses fuse_main, compatible with automount,
    supports -s switch
  * removed urlenc option, fixed to sha1 now
  * replaced cvmfs_journald by kernel module,
    cvmfsd, and synchronization tools, dropped inotify dependency
  * reworked the talk part with a socket
  * couple of minor fixes according to coverity report
  * fixed builtin compilation of libfuse
  * fixed /var/lock/subsys bookkeeping for cvmfs init script
  * added CernVM RSA public key to RPM

0.2.33:
  * added libfuse to build system
  * added redirfs kernel module and cvmfs filter which is supposed
    to replace the cvmfs_journald server daemon soon
  * added libfuse 2.8.4

0.2.32:
  * bugfixes in cvmfs_sign and authentication thread in cvmfs_journald
  * revised build system, added option to use builtin libcurl
  * removed cvmfs1's make_cvmfs

0.2.31:
  * fixed libcurl multi-thread timeout signal handler issue
  * wrapper around malloc & co. to abort on out-of-memory
  * prevent gcc from optimizing stack frames away
  * fix around stack munging in signal handler

0.2.30:
  * performance improvements in stat() and open() callbacks
  * revised integration of tracer module, Intel TBB dependency dropped
  * export of CVMFS_HTTP_PROXY done by init script
  * new parameters in cvmfs.initd: ADDITIONAL_OPTIONS, OVERWRITE_OPTIONS
  * /etc/cvmfs.local is examined by rpm-init-script

0.2.29:
  * Start of ChangeLog<|MERGE_RESOLUTION|>--- conflicted
+++ resolved
@@ -1,13 +1,5 @@
-<<<<<<< HEAD
 2.12.0:
 
-2.11.1:
- * [client] Fix race condition on concurrent mounts (#3393)
- * [config] Fix client reload if remote config repo is unavailable (#3390)
- * [rpm] Patch out the git build dependency of pacparser (#3376)
- * [rpm] Add Debian 12 bookworm to cvmfs-release
- * [rpm] Limit initscripts dependency to rhel <=7 (#3408)
-=======
 2.11.2:
   * [client] Fix corrupted paths for concurrent external file requests (#3418)
 
@@ -16,8 +8,7 @@
   * [config] Fix client reload if remote config repo is unavailable (#3390)
   * [rpm] Patch out the git build dependency of pacparser (#3376)
   * [rpm] Add Debian 12 bookworm to cvmfs-release
-  * [rpm] Limit initscripts dependency to rhel <=7 (#3408) 
->>>>>>> 94a70dcd
+  * [rpm] Limit initscripts dependency to rhel <=7 (#3408)
 
 2.11.0:
   * [client] Allow change to/from debug mode during cvmfs_config reload (#2897, #3359)
