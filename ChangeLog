2.1.20:
<<<<<<< HEAD
  * Work around gcc4.1 compiler bugs
=======
  * Add support for CVMFS_CONFIG_REPOSITORY (CVM-616)
  * Change directory to config file being parsed (CVM-618)
  * Export CVMFS_FQRN to shell callouts for option parsing
    (CVM-619)
>>>>>>> 9aa63229
  * Fix race when autofs unmounts a repository during reload
  * Use file catalogs when processing .cvmfsdirtab (CVM-620)
  * Compact inflated catalogs on publish
  * Add 'letter' command to cvmfs_swissknife
  * Use sqlite 3.8.4.3
  * Use libcurl 7.36
  * Use leveldb 1.15
  * Rename cvmfs_server lstags command to list-tags
  * Add extended attribute user.tag
  * Add CVMFS_REPOSITORY_DATE client parameter
  * Enable default auto tagging (CVMFS_AUTO_TAG)
  * Add 'list-catalogs' command to cvmfs_server

2.1.19:
  * Suppress confusing lsof output in cvmfs_server (CVM-624)
  * Fix CVMFS_SEND_INFO_HEADER option handling (CVM-623)

2.1.18:
  * Fix publishing when other shells are open on /cvmfs/$fqrn
  * Repository sanitation: require a dot in the repository name in
    autofs map
  * Parse /etc/cvmfs/default.d/*.conf after /etc/cvmfs/default.conf and
    before /etc/cvmfs/default.local
  * Log pacparser errors to syslog
  * Resolve auto PAC location to http://wpad/wpad.dat
  * Send requested file system path in cvmfs-info HTTP header (CVM-580);
    behavior can be turned on and off through CVMFS_SEND_INFO_HEADER
  * Fix overwriting regular file or symlink with non-empty
    directory in cvmfs_server
  * Fix rpm build on EL6.5 32bit
  * Fix memory corruption during publish process (CVM-608)
  * Use CVMFS_PAC_URLS instead of PAC_URLS
  * Fix symlinked /var/spool/cvmfs/... (CVM-607)
  * Add verbose texts to most error codes (CVM-594)
  * Fix abnormal termination of cvmfs_server on whitelist
    verification errors (CVM-602)
  * Reduce default verbosity of 'cvmfs_server publish' (CVM-269)
  * Fix automounter map on EL6.2 (CVM-601)
  * Log to syslog in addition to stderr when debug log cannot
    be opened (CVM-273)
  * Fix false parsing of /etc/cvmfs/domaind.d/cern.ch.* on mount
    (CVM-600)
  * Improve error logging when loading the cvmfs library (cf. CVM-595)
  * Fix crash in exclusive cache mode if unpin listener is called
    on mount (CVM-267) 
  * Add "volatile" repository and volatile cache class (CVM-263)
  * Fix TBB build system for 32bit on 64bit mock environments
  * Fix RPM spec file for FC20
  * Add cvmfs Python library
  * Fix permissions of private keys on repository creation
  * Fix race between cached chunked files and catalog updates
  * Fix false caching of catalog object in dirent
  * Support for RIPEMD-160 hash algorithm in lieu of SHA-1
  * Switch to TBB 4.2 update 2 
  * Bash completion for cvmfs_config and cvmfs_server
  * Fix build system for SL4

2.1.17:
  * Fix proxy failover on HTTP 403 errors (introduced in 2.1.16)

2.1.16:
  * Track uncompressed catalog sizes
  * Replace sudo magic in cvmfs_server by cvmfs_suid_helper
  * Record to syslog when highest inode exceeds 32bit
  * Support for user.inode_max extended attribute
  * Support importing a 2.1 repository
  * Remove left-over FIFOs from cache directory
  * Fix publish of recreated nested catalog hierarchies
  * Fix race between catalog reload and Fuse module reload
  * Fix parsing of CVMFS_MAX_TTL parameter
  * Optionally disable httpd check in cvmfs_server
  * Enforce immediate host failover on HTTP 404 errors
  * Experimental support for pkcs#7 signed whitelists
  * Fix build system for 32bit ARM
  * Opportunistically clean up before loading files > 25M
  * Change default catalog TTL to 15 minutes
  * Add support for default values in variant symlinks
  * Add support for extended attribute "rawlink"
  * Fix compile errors with Apple clang 5
  * Experimental support for replicating into client cache
  * Experimental support for "alien cache" (CVMFS_ALIEN_CACHE)
  * Fix multiple race conditions when repositories are unmounted
    during reload
  * Do not pull previous catalogs from snapshots
  * Replace mount helper shell script by binary
  * Replace autofs map shell script by binary
  * Fix potential endless loop in 'cvmfs_config setup'
  * Fix CVMFS_STRICT_MOUNT
  * TBB driven, parallel file processing engine in server
  * Follow rpm scheme in deb packaging (client, server, keys)
  * Add fnal stratum 1 to default configuration
  * Fix read-only cache mode

2.1.15:
  * Fix race in cvmfs_server publish
  * Fix rare inconsistency in runtime size tracking of the cache
  * Fix time calculation in cvmfs_talk host probe command
  * Allow for multi-repo operations and wildcards in 
    cvmfs_server
  * Allow for stratum 1 aliases
  * Add simple check for cache space to 'cvmfs_config chksetup'
  * Unpin catalogs on unmount
  * Fix treatment of local I/O errors during stream decompression
  * Change X-CVMFS2 header to User-Agent
  * Improve logging on mount
  * Properly finalize Fuse module on mount failures
  * Build system: fix libattr devel detection
  * Fix detecting the service utility under Ubuntu in cvmfs_config
  * Replace leveldb usleep by SafeSleepMs
  * Switch to leveldb 1.12.0 (IA-64 compatibility)
  * Fix parsing of config file without trailing newline
  * Expand backoff on download errors to the loading of 
    file catalogs 
  * Fix false negative caching of I/O errors that occur during
    path lookup
  * Place SQlite temporary files into cache directory
  * Move OS X client from fuse4x to OSXFuse
  * Properly handle (ignore) mount options
    auto, noauto, user, nouser, users, _netdev
  * Strip debug symbols from 3rd party externals
  * Resolve "auto" proxy according to WLCG auto proxy discovery
    (see http://cern.ch/go/HV9f)
  * cvmfs_server: increase default expiration time for .cvmfspublished
    to 2 minutes in order to avoid being dDoS'd by misconfigured
    Squids
  * Automatically unmount a crashed mountpoint from the watchdog
  * Connect SQlite logger to cvmfs logger
  * Switch to sqlite 3.7.17
  * Add check for accessibiliy of /etc/nsswitch.conf to
    cvmfs_config chksetup
  * Add experimental support for overlayfs as an alternative to
    aufs
  * Enforce hard limit on number of concurrent HTTP connections
  * Switch to libcurl 7.32.0
  * Switch to zlib 1.2.8
  * Switch to c-ares 1.10.0
  * Fix "one too often" fail-over
  * Consider all HTTP 5XX errors as host errors
  * Release pinned catalogs at high watermark of pinned files
  * Unset executable bit of /etc/cvmfs/{default.conf,config.sh}
  * Fix potential endless loop in download thread
  * Refurbish build system for external dependencies
  * Fix C binding of libcvmfs
  * Add "import" command to cvmfs_server that transforms a 2.0
    repository into a 2.1 repository (Stratum 0)
  * Add pin command to cvmfs_talk
  * Fix reading from socket in talk thread
  * Add "nameserver set" command to cvmfs_talk
  * Fix various issues with reading of chunked files
  * Decrease memory consumption of the inode tracker
  * Remove trailing empty attribute in listattr callback
  * Make repositories replicatable by default
  * Experimental support for repository tags (named snapshots).
    Allows to mount a specific repository version and to rollback
    and re-publish previous repository states.

2.1.14:
  * Fix initial problems introduced with the 2.1.13 security hotfix

2.1.13:
  * Fix security bug in /etc/auto.cvmfs: due to improper
    option checking, normal users can get root privileges
    through autofs.

2.1.12:
  * Perform host failover after unsuccessful proxy
    failover (test all paths)
  * Improve recovery reliabiliy after node crash 
    (force removal of cache database)
  * Fix help text of cvmfs_talk
  * Fix timeout for NFS shared maps
  * Drastically improved performance of copying the inode
    tracker
  * Safe guard against concurrent snapshot processes
  * Drop config.sh dependency from cvmfs_server

2.1.11:
  * Improve logging for whitelist expiry and fqrn errors
  * Add network path reset within the same proxy group
    (re-balance proxies)
  * Add network path reset for failover hosts
  * Add missing execmod SELinux exception for 32bit SL6
  * Fix occasional hangs of gdb when generating stack traces
  * Improve host/proxy failover logging
  * Fix host failover
  * Perform a host failover instead of a proxy failover 
    on HTTP 502, 504 errors
  * Add experimental support for "micro-syslog" implementation that
    writes syslog messages to a file.  Add CVMFS_USYSLOG parameter
    to specify the destination file.
  * Distinguish information, warning, and error records when
    writing to syslog
  * Add -march=i686 to CFLAGS and CXXFLAGS for 32bit builds 
  * Add CVMFS_MOUNT_RW switch parameter.  A read/write mount point
    can workaround problematic open flags (O_RDWR, O_TRUNC, ...)
  * Remove unused CVMFS_64BIT_INODES parameter
  * Avoid __sync_fetch_and_add on 64bit integers with a negative
    offset.  This breaks on 32bit systems.  It affects the counter
    for active file system calls in the loader.
  * SLES11 build system compatibility fixes

2.1.10:
  * Use continuous inodes on inode generation change instead of
    fixed bit fields.  This increases the usable inode space.
  * Ensure unique inode--path relationship during kernel-imposed
    lifetime of inodes.  Avoiding multiple inodes for the same path
    avoids large hangs of 100% system load.
  * Fix remove command in cache manager
  * Fix uid/euid of shared cache manager
  * Add 'evict' command to cvmfs_talk in order to remove specific
    files from cache
  * Improve logging for fatal cachedb update errors
  * Fix potential endless loop in signal handler
  * Add drainout mode and maintenance mode to internal affairs
  * Add number of forget() calls to file system statistics
  * Advise the kernel not to cache pages for files verified
    by cvmfs_fsck
  * Fix deadlock in 'cvmfs_config reload' when cwd is on cvmfs
  * Fix reloading with wiping out the cache directory in case
    the cache base directory is not owned by the cvmfs user
  * Fix restoring directory handle gauge
  * Prevent the leveldb build system from picking up the system's
    snappy library

2.1.9:
  * RHEL 6.4 SELinux rules for generating stack traces
  * Include stacktrace files in bugreport tarball
  * Check for attr utility in cvmfs_config
  * Fixed potential endless loop in automatic cache cleanup
  * Switched to SQlite 3.7.16.2
  * Fixed touching of .cvmfscatalog in server toolkit
  * Added "pause mode" to 'cvmfs_server publish' in order to allow
    for manually fixing file catalogs
  * Fix removal of temporary files in replication tools
  * Experimental support for "shared NFS maps", which are handled
    by sqlite and allow for NFS HA setups at the cost of performance
  * Recognize CVMFS_IPV4_ONLY environment variable and, if set
    to a non-empty value, don't use IPv6 addresses
  * Recognize http_proxy in cvmfs server toolkit
  * Fix handling of "last_snapshot" sentinel in replication
    when not executed as root
  * Asynchronous catalog updates in the server toolkit
  * Fix: shared cache manager race during load-unload cycles
  * Fix: file descriptor leaks during Fuse module reload
  * Fix: handling of log level parameter in snapshot
  * Fix: save and restore open dir and open file counters
    when the fuse module is reloaded
  * Fixed several memory leaks when reloading the Fuse module
  * Improved logging for whitelist verification errors
  * Added "remount fence" in order to ensure consistent
    catalog operations
  * Fix: Rewind file descriptor on download retries
  * Log inode generation overflows to syslog
  * Pretty printing for 'cvmfs_config reload'
  * Fixed selinux context for SL5 in cvmfs_server
  * Omit autofs warnings in NFS mode
  * Added "inode tracker" to smoothly connect catalog reloads 
    and reloads of the Fuse module
  * Fix: handling of "-n" option in mount helper
  * Log application of new file system snapshots to syslog

2.1.8:
  * Added SElinux exception to allow unloading of cvmfs module
  * Run default signal handlers after custom crash handling
  * Fix for crash handler / ptrace Linux security handling
  * Support for ignoring x-directory hardlinks in the
    server toolkit
  * Fix: evaluation of symlinks could lead to wrong
    empty or 1-byte symlinks
  * Use 32bit inodes by default
  * Fixed wrong location for cache manager debug log
  * Fixed chksetup error about missing library on Mac

2.1.7:
  * Added support for CVMFS_KEYS_DIR, which has precedence over
    CVMFS_PUBLIC_KEY 
  * Changed default install prefix to /usr
  * Experimental support for file chunking
  * Experimental support for cache read-only mode
  * Multi-threaded, extensible storage backend
  * Improved error reporting on mount failures
  * Fix: cvmfs-internal 1G default for cache size
  * Fix: file permissions for local storage backend
  * Fix: prevent double mount block with private mount points
  * Fix: store compressed certificate in replication
  * Fix: Build system for parallel builds 
  * Fix: create stack traces by gdb, thereby handle hidden 
    symbols
  * Packaging: Do not try to reload when upgrading from
    the 2.0 branch
  * Fix: Save fuse module state only after drainout of
         file system calls
  * Fix: stale page caches across file catalog reloads
  * Fix: hardlink count for entries of 2.0 file catalogs
  * Fix: don't retry downloads on HTTP errors 
  * Fix: comply with system mount return values in the helper
  * Renamed cvmfs-lib RPM to cvmfs-devel 
  * Fixed cvmfs_config reload on clean nodes

2.1.6:
  * Fixed hanging reload when reload socket can not be
    opened
  * Prohibit the use of 2.0.X cache directories
  * Fixed 'cvmfs_config chksetup' for root not in sudoers
  * Added retry with exponential backoff to download
    worker, adjustable with CVMFS_MAX_RETRY,
    CVMFS_BACKOFF_INIT, CVMFS_BACKOFF_MAX
  * Added automatic proxy group reset after
    CVMFS_PROXY_RESET_AFTER seconds
  * Added network statistics to 'cvmfs_talk internal affairs'
  * Fixed 'cvmfs_config stat' for non-standard mount points
  * Default symbol visibility hidden 
  * Separate stacktrace logs by process
  * Packaging: don't strip binaries
  * cvmfs_reload returns with error if socket directory
    does not exist
  
2.1.5:
  * Added "pid cachemgr" command to cvmfs_talk
  * Added CERN IT public keys
  * Syslog facility adjustable to one of local0 .. local7

2.1.4:
  * Check permissions by default
  * Added cvmfs_suid mount option
  * Added cvmfs_talk commands "hotpatch history", "parameters"
  * Hotpatch functionality added (cvmfs_config reload)
  * Most parameters read by the cvmfs process
  * Server: fixed modifying attributes

2.1.3:
  * Fixed race condition when reloading catalogs
  * Handling of aufs .wh..wh.orph
  * Added -H "Pragma:" to uses of curl command line tool
  * Added /etc/exports to the bugreport
  * Added .cvmfscache and no_nfs_maps sentinel files

2.1.2:
  * Added sub packages for the server tools and the
    library
  * Added Stratum1 (replication) tools
  * Combined server binaries into cvmfs_swissknife
  * Bumped external versions: libcurl 7.27.0, c-ares 1.9.1,
    sqlite 3.7.14, sparsehash 1.12, zlib 1.2.7
  * Support for remote checking of repositories
  * Added Ubuntu (deb) packaging specs
  * Change default values: strict mount to no, shared cache
    to yes
  * Check for Fuse4X installation on Mac OS

2.1.1:
  * Start of 2.1 ChangeLog

2.1.0:
  see write-up at https://cernvm.cern.ch/portal/release-2.1

2.0.5:
  * Warn in cvmfs_config chksetup if no cache quota is set
  * Create cvmfs user in cvmfs_server if necessary
  * Fixed cvmfs_fsck on xfs
  * Fixed get_origin in config.sh
  * Speed up searach for existing mount point in mount helper
  * Log to syslog when new repository snapshot is applied
  * Fixed presentation error in cvmfs_stat
  * Added repository prefix to syslog messages
  * Fixed reporting of maximum cache size in cvmfs_config stat

2.0.4:
  * Re-opened the CVMFS_NFILES parameter for overwrites
 
2.0.3:
  * Fixed a typo in cvmfs_config stat that makes the Nagios 
    check believe there is no network connectivity

2.0.2:
  * Write cache cleanup to syslog
  * Fixed a big stinking bug when cleaning up the cache while 
    downloading

2.0.1:
  * Fixed build system error for 32bit builds on 64bit systems

2.0.0:
  * Declared immutable parameters in default.conf as read-only
  * Fix for Ubuntu 8.04 automounter
  * Experimental support for file backend added
  * Verify decompressed size on download
  * Unlink left-over temporary file catalogs in cvmfs_fsck
  * Fixed a file descriptor leak on loading certificates
  * Move dodgy files into a quarantaine folder in the cache
  * Log proxy switches to syslog
  * Use stack buffer for streamed file I/O
  * Fixed a file descriptor leak in the catalog load code
  * Exponential backoff for download errors to prevent
    Squid request storms
  * Log all file open errors except for ENOENT
  * Added bugreport command to cvmfs_config
  * More reliable cache db rebuild on corruption
  * Added stat command to cvmfs_config
  * Added extended attributes uptime, nclg, nopen, ndownload, 
    timeout, timeout_direct, rx, speed
  * Added snapshot retention to replica tools
  * Removed redhat-isms from cvmfs_config setup and in
    cvmfs service
  * Mount helper compatible with SuSE
  * Fixed mount helper for systems without fuse group
  * Added extended attributes pid, version, lhash, expires
    maxfd, usedfd, nioerr, proxy, host 
  * Fixed creating nested catalogs in the middle of two
    nested catalogs
  * Fixed lazy-load issue in cvmfs_sync with two paths sharing
    the same prefix
  * /bin/bash for cvmfs_config and mount/umount helpers
  * Changed bug report URL to cernvm.support@cern.ch
  * Fixed wrong mtab after failed umount

0.2.77:
  * Fixed a race condition in cvmfs service

0.2.76:
  * Fixed a typo in cvmfs_config setup
  * cvmfs_fsck recognizes temporary catalogs
  * Rewrote multi-threading in cvmfs_fsck in order to decrease
    memory consumption

0.2.75:
  * Fixed syslog message broadcasting
  * Warn about corruption in Linux kernel buffers in cvmfs_fsck
  * Automatically recover from corrupted LRU DB after system
    crash

0.2.74:
  * Fixed another internal database error when merging multi-level
    nested catalogs

0.2.73:
  * Fixed internal database errors when merging multi-level
    nested catalogs

0.2.72:
  * Fixed build script to create /cvmfs directory
  * Compare working catalog to published one in
    cvmfs_clgcmp
  * Fix for touched symlinks
  * Removed transactions from update statements, they are
    embraced by a big transaction anyway 
  * Check for chunks in cvmfs_clgcmp
  * Print SHA-1 in cvmfs_lscat
  * Added TTL to .cvmfspublished
  * Added revision to .cvmfspublished

0.2.71:
  * Fixed wrong return codes in getxattr

0.2.70:
  * Pulling of previous catalogs changed to best-effort
    (better recovery trade-off)
  * Added fsck command to cvmfs_server
  * Fixed stale objects in kernel caches, on TTL the kernel
    caches are drained out prior to loading the new catalog
  * Creation of mucro catalogs adjustable via -m switch
  * Extended attribute "revision" added, same for all
    directory entries of a cvmfs mount point
  * Extended attribute "hash" added for translating a path
    name into its content hash
  * cvmfs_snapshot reads parameters per repository from
    /etc/cvmfs/replica.repositories
  * Added max_ttl mount option / CVMFS_MAX_TTL parameter,
    covered by service cvmfs reload
  * Make cvmfs_fsck work for mounted repositories
  * Proper return values for cvmfs_fsck
  * Added revision command to cvmfs-talk
  * Included revision counter in file catalogs  

0.2.69:
  * Created cvmfs_server script to ease repository creation
  * Included zlib 1.2.5
  * Removed libssl dependency
  * (Re-)added remount command to cvmfs-talk
  * Removed catalog_timeout mount option (not needed with strong
    consistency)
  * Fixed link from parent to nested catalogs (strong consistency) 
  * Use use_ino mount option, which fixes cycle detection problems 
    in gnu fts (du, find, etc.)
  * Changed Fuse module memory allocator to jemalloc
  * Support for mucro catalogs in server backend
  * Moved cvmfsdrc(.local) to /etc/cvmfs/server.(conf|local)
  * Changed LRU DB locking mode to exclusive.  Improves performance
    and allows deletion of the LRU DB while cvmfs is mounted
  * Ignore touched symlinks in cvmfs_sync (instead of unsupported)
  * Protect against concurrent snapshots
  * Check registered nested catalogs against published ones
    in cvmfs_clgcmp  

0.2.68:
  * Fixed a bug in the snapshot script which caused the pull
    return value to be ignored
  * Force "strict mount" and catalog signatures by default
  * Decreased default catalog TTL to 1 hour
  * Removed /etc/cvmfs/profile.d
  * Added reload command to cvmfs service for
    proxy, host, and timeouts
  * Added "timeout info" and "timeout set" commands to cvmfs-talk
  * Added "proxy set" command to cvmfs-talk
  * Added "proxy switch group" command to cvmfs-talk
  * Added "proxy info" command to cvmfs-talk
  * Forbid double mount in mount helper
  * Added "mountpoint" command to cvmfs-talk
  * Changed fs key for local cache from url host to fqrn
  * Fixed a bug that can lead to data corruption in case
    of fail-over because of a timeout
  * Accept ; separator for hosts, the comma is deprecated
  * Probe hosts by default only if no proxy is active 
  * service cvmfs probe checks checks more strictly (fs type)
  * Make statfs (df) report occupied and total cache space
  * Fix for whitelists and unchanged catalogs in cvmfs_pull
  * For proxy notation, the | syntax has fail-over and load-balancing 
    combined, the + syntax is deprecated
  * Create nested catalogs on the directory structure during sync
  * Avoid auto-nested catalogs in hidden directories
  * Fixed an incorrect warning about changed inodes in sync
  * Additional check for malformed root node in catalogs
  * Build system fix
  * Added CVMFS_TIMEOUT and CVMFS_TIMEOUT_DIRECT parameters
    to configure timeouts with and without proxies
  * Fixed a segfault for deep mounts with non-existing top-level
    directory 

0.2.67:
  * Mount script typo fix

0.2.65:
  * CVMFS_HTTP_PROXY required
  * Default server URL for cern.ch in CERNVM_SERVER_URL 
 
0.2.64:
  * Build system fix

0.2.63:
  * Parallel compression and hashing in cvmfs_sync.bin
  * Fix for multiple webserver entry points    

0.2.62:
  * Added replica tools
  
0.2.61:
  * Fixed restarclean command in init script
  * Fixed atomic counters on Athlon MP
  * Improved handling of faulty proxies
  * Automated test suite added
  * Added options to write difference set to cvmfs_pull
  * Added cvmfs_scrub utility to check data dir
  * Bugfix in cvmfs_pull for consecutive downloads
  * Removed proxy option from cvmfs_pull
  * Use no-cache option on retry for cvmfs_pull

0.2.60:
  * Bugfix for cvmfs-init-scripts 

0.2.59:
  * Bugfix for default domain handling

0.2.58:
  * Bugfix in mount scripts for non-listed repositories
  * Bugfix in catalog tree module

0.2.57:
  * Removed CVMFS_REPOSITORY_NAME parameter
  * Added CVMFS_PUBLIC_KEY parameter
  * Moved key to /etc/cvmfs/keys/cern.ch.pub
  * Removed local.d, added domain.d, local configuration
    now based on files with suffix .local
  * Changed CVMFS_CACHE_DIR to CVMFS_CACHE_BASE
  * Changed namespace to /cvmfs/<FQRN>, like
    /cvmfs/atlas.cern.ch  

0.2.56:
  * Log mount/unmount to syslog
  * Added short term TTL (4 min.) for offline mode
  * Removed entry point mount option, all replicas are treated
    the same way
  * Added a secure mode (fail on errors) to cvmfs_pull
  * Changed catalog memory cache to direct mapped / 2 way associative
  * Changed name space to /cvmfs/cern.ch
  * Added a couple of consistency checks to cvmfs_config chksetup
  * cvmfs-talk reads the configuration
  * Added forward TTL adjustment
  * Added probe and restartautofs commands to service
  * Added catalog checksum cache
  * Added certificate and whitelist cache
  * Moved the chmod 000 interface to cvmfs-talk
  * Intermediate catalogs are handled by cvmfs_pull
  * Added "version patchlevel" command to cvmfs-talk
  * Increased number of internal file descriptors to 512
  * More clever catalog memory cache invalidation
  * SQlite memory allocations tuned (smaller memory footprint)

0.2.55:
  * Catalog load fix for informed lookup
  * Require special file available on the server for cvmfs_pull

0.2.54:
  * Fixes to the RPMs to be more standard compliant
  * Added snapshot handling to cvmfs_pull
  * Added CVMFS_STRICT_MOUNT parameter to allow preventing
    to mount non-listed repositories
  * Added CVMFS_FORCE_SIGNING parameter
  * Syslog level adjustable via mount option -o syslog_level
    and CVMFS_SYSLOG_LEVEL parameter
  * Mount scripts now recognize the CVMFS_TRACEFILE parameter
  * Increased catalog memory cache to 2^14 entries
  * Increased kernel cache lifetime to 60 seconds
  * More clever lookup of meta-data, huge speedup when many
    catalogs are loaded
  * Switched to SQlite 3.7.4
  * Removed remount_sleep option, now handled by flushing buffers
  * Fixed some multi-threading bugs
  * Switched to libcurl 7.21.3
  * Include timestamp in debug log
  * Changed failover + load-balaning proxy syntax: introduced 3rd 
    level to specify load-balance blocks first, failover later
  * Proper mapping of file catalogs and whitelists to repository
    names
  * Include-fix for kernel module
  * Added cvmfs_pull utility for backend storage synchronization
  * Fixed last-modified handling of cached catalogs
  * Added cvmfs_lvmrotate for snapshots
  * Added jemalloc to tarball, just in case
  * Set config.sh non-executable
  * Start cvmfs2 as cvmfs:cvmfs instead of cvmfs:fuse
  * Fixed wrong conversion for pre 0.2.53 cache directories

0.2.53:
  * Fixed libcrypto multi-threading issue
  * Fail on very slow downloads (instead of hanging)
  * Fixed SQlite memory enforcement issue
  * Switched to SQlite multi-thread mode
  * Open catalogs read-only on client
  * Write to syslog when download fails
  * Added support for local certificate blacklist
  * Loading of file catalogs rewritten, catalogs now handled
    by LRU module as well
  * Removed remount command from cvmfs-talk
  * Determine file type for rename in kernel module
  * removed all_catalogs mount option
  * added bookkeeping of dirty catalogs to avoid unnecessary
    signing
  * don't flush the fs change log when cvmfs_sync.bin fails
  * added cvmfs_lscat utility to assist in cutting directory
    trees
  * fix for large file support on 32bit  

0.2.52:
  * fixed Coverity-detected defects
  * support for lazy attach of catalogs in server tools
    (extends scalability to at least a couple of thousand
     catalogs)
  * bugfix in server tools when moving out nested catalogs
  * bugfix for large files (> 2GB)
  * bugfix in mount scripts for CDN usage

0.2.51:
  * bugfix in mount scripts for CDN
  * changed cvmfs_sign to sign single catalogs
  * server tools add schema version to properties table
  * server tools keep sha1 of previous revision of catalog
  * server tools register and maintain sha1 of nested catalogs 
  * server tools write extended checksum .cvmfspublished
  * added "open catalogs" command to cvmfs-talk
  * add last modified timestamp when making catalog snapshot
  * fixed time comparison to work on UTC instead of
    local time 
  * use the SQlite auto_vaccum=full feature for new catalogs
  * added cvmfs_unsign tool to strip a signature from a
    file catalog
  * store .cvmfscatalog as symlink into data dir
  * added basic rpm for server tools

0.2.50:
  * another fix in build system for server installation    

0.2.49:
  * fix in build system for server installation  

0.2.48:
  * added full meta data check for cvmfs_clgcmp
  * bugfix in cvmfs_sync for replaced files
  * added .cvmfsdirtab support in cvmfs-sync
  * added fuse as dependency for RPM
  * check and repair access rights for /dev/fuse
  * check for /dev/fuse before loading fuse module
  * replaced MD5 implementation with OpenSSL MD5
    (10-20% speedup)
  * replaced SHA1 implementation with OpenSSL SHA1
    (factor 5 speedup)
  * fixed some defects found by Coverity

0.2.47:
  * added basic catalog encryption/decryption routines
  * added debug mode, turned on by CVMFS_DEBUGLOG=$file
  * moved standard mount options logic from cvmfs.auto
    to the mount helper (fixes autofs ":" bug)
  * fix for pid command in cvmfs-talk
  * fix for mount scripts
  * fixes for cvmfs_clgcmp and cvmfs_sync

0.2.46:
  * mount scripts also check for /etc/cvmfs/site.conf
  * updated spec file for new mount scripts
  * fixed mount script compatibility issues

0.2.45:
  * intermediate release for testing

0.2.44:
  * fixed mount script compatibility issues  

0.2.43:
  * increased default number of open files to 32768

0.2.42:
  * build system fixes

0.2.41:
  * look for public key in /etc/cvmfs instead of /etc/cernvm
  * excluded public key from make install 
    (installed in packet manager)

0.2.40:
  * added mount scripts (--enable-mount-scripts)
  * added grab_mountpoint option (automount hack)
  * fixed setgid bug at bootstrap
 
0.2.39:
  * fixed option handling

0.2.38:
  * fixed build system destination directories

0.2.37:
  * removed pidfile option, not required anymore
  * switch mount options are actually handled as switches
  * fixed missing O_TRUNC flag in server tools   

0.2.36:
  * cvmfs Makefile.am fix for fuse-duplex.h

0.2.35:
  * fixed configure.ac name bug

0.2.34:
  * dropped pcre dependency
  * evaluate gid and uid Fuse parameter and use it to drop rights
  * added nofiles mount option to let CernVM-FS increase the ulimit
  * removed update proxies command from cvmfs-talk
  * proxies set via mount option
  * cache directory is created on demand
  * new boot code, uses fuse_main, compatible with automount, 
    supports -s switch
  * removed urlenc option, fixed to sha1 now
  * replaced cvmfs_journald by kernel module, 
    cvmfsd, and synchronization tools, dropped inotify dependency
  * reworked the talk part with a socket
  * couple of minor fixes according to coverity report
  * fixed builtin compilation of libfuse
  * fixed /var/lock/subsys bookkeeping for cvmfs init script
  * added CernVM RSA public key to RPM

0.2.33:
  * added libfuse to build system
  * added redirfs kernel module and cvmfs filter which is supposed
    to replace the cvmfs_journald server daemon soon
  * added libfuse 2.8.4

0.2.32:
  * bugfixes in cvmfs_sign and authentication thread in cvmfs_journald
  * revised build system, added option to use builtin libcurl
  * removed cvmfs1's make_cvmfs

0.2.31:
  * fixed libcurl multi-thread timeout signal handler issue 
  * wrapper around malloc & co. to abort on out-of-memory
  * prevent gcc from optimizing stack frames away 
  * fix around stack munging in signal handler

0.2.30:
  * performance improvements in stat() and open() callbacks
  * revised integration of tracer module, Intel TBB dependency dropped
  * export of CVMFS_HTTP_PROXY done by init script
  * new parameters in cvmfs.initd: ADDITIONAL_OPTIONS, OVERWRITE_OPTIONS
  * /etc/cvmfs.local is examined by rpm-init-script

0.2.29:
  * Start of ChangeLog<|MERGE_RESOLUTION|>--- conflicted
+++ resolved
@@ -1,12 +1,9 @@
 2.1.20:
-<<<<<<< HEAD
   * Work around gcc4.1 compiler bugs
-=======
   * Add support for CVMFS_CONFIG_REPOSITORY (CVM-616)
   * Change directory to config file being parsed (CVM-618)
   * Export CVMFS_FQRN to shell callouts for option parsing
     (CVM-619)
->>>>>>> 9aa63229
   * Fix race when autofs unmounts a repository during reload
   * Use file catalogs when processing .cvmfsdirtab (CVM-620)
   * Compact inflated catalogs on publish
