--- conflicted
+++ resolved
@@ -1,14 +1,12 @@
-<<<<<<< HEAD
 2.11.0:
   * Bump libcurl to version 7.86.0 (#3093)
   * Gracefully handle CURLE_SEND_ERROR in download manager (#2925)
   * Add CVMFS_STATFS_CACHE_TIMEOUT parameter to cache statfs results (#3015)
   * Restrict ShortString overflow counters to debug mode (#3081)
   * [S3] Gracefully handle HTTP 500 return codes during upload (#2912)
-=======
+
 2.10.1:
   * [rpm] Fix python build requirements (#2986)
->>>>>>> bf42abd4
 
 2.10.0:
   * [server] Ignore size of directories in snapshot diff output
