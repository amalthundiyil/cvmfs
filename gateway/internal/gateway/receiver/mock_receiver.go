package receiver

import (
	"context"
	"io"

	gw "github.com/cvmfs/gateway/internal/gateway"
)

// MockReceiver is a mocked implementation of the Receiver interface, for testing
// Can implement fault injection
type MockReceiver struct {
}

// NewMockReceiver constructs a new MockReceiver object which implements the
// Receiver interface
func NewMockReceiver(ctx context.Context) (Receiver, error) {
	return &MockReceiver{}, nil
}

// Quit command
func (r *MockReceiver) Quit() error {
	return nil
}

// Echo command
func (r *MockReceiver) Echo() error {
	return nil
}

// SubmitPayload command
func (r *MockReceiver) SubmitPayload(leasePath string, payload io.Reader, digest string, headerSize int) error {
	return nil
}

// Commit command
<<<<<<< HEAD
func (r *MockReceiver) Commit(leasePath, oldRootHash, newRootHash string, tag gw.RepositoryTag) error {
	return nil
}

// Commit command
func (r *MockReceiver) Interrupt() error {
	return nil
=======
func (r *MockReceiver) Commit(leasePath, oldRootHash, newRootHash string, tag gw.RepositoryTag) (uint64, error) {
	return 1, nil
>>>>>>> eb39b6ad
}<|MERGE_RESOLUTION|>--- conflicted
+++ resolved
@@ -34,16 +34,11 @@
 }
 
 // Commit command
-<<<<<<< HEAD
-func (r *MockReceiver) Commit(leasePath, oldRootHash, newRootHash string, tag gw.RepositoryTag) error {
-	return nil
+func (r *MockReceiver) Commit(leasePath, oldRootHash, newRootHash string, tag gw.RepositoryTag) (uint64, error) {
+	return 1, nil
 }
 
 // Commit command
 func (r *MockReceiver) Interrupt() error {
 	return nil
-=======
-func (r *MockReceiver) Commit(leasePath, oldRootHash, newRootHash string, tag gw.RepositoryTag) (uint64, error) {
-	return 1, nil
->>>>>>> eb39b6ad
 }